# cuDF 0.8.0 (Date TBD)

## New Features

- PR #1524 Add GPU-accelerated JSON Lines parser with limited feature set
- PR #1569 Add support for JSON objects to the JSON Lines reader
- PR #1654 C++: Add cudf::apply_boolean_mask: faster replacement for gdf_apply_stencil
- PR #1487 cython gather/scatter
- PR #1310 Implemented the slice/split functionality.
- PR #1630 Add Python layer to the GPU-accelerated JSON reader
- PR #1745 Add rounding of numeric columns via Numba
- PR #1772 JSON reader: add support for BytesIO and StringIO input
- PR #1527 Support GDF_BOOL8 in readers and writers

## Improvements
- PR #1538 Replacing LesserRTTI with inequality_comparator
- PR #1703 C++: Added non-aggregating `insert` to `concurrent_unordered_map` with specializations to store pairs with a single atomicCAS when possible.
- PR #1422 C++: Added a RAII wrapper for CUDA streams
- PR #1701 Added `unique` method for stringColumns
- PR #1713 Add documentation for Dask-XGBoost
- PR #1666 CSV Reader: Improve performance for files with large number of columns
- PR #1725 Enable the ability to use a single column groupby as its own index
- PR #1746 C++: Remove unused code: `windowed_ops.cu`, `sorting.cu`, `hash_ops.cu`
- PR #1748 C++: Add `bool` nullability flag to `device_table` row operators
- PR #1767 Speed up Python unit tests
- PR #1770 Added build.sh script, updated CI scripts and documentation
- PR #1739 ORC Reader: Add more pytest coverage
<<<<<<< HEAD
- PR #1795 Add printing of git submodule info to `print_env.sh`
=======
- PR #1796 Removing old sort based group by code and gdf_filter
>>>>>>> a38b01a7

## Bug Fixes

- PR #1465 Fix for test_orc.py and test_sparse_df.py test failures
- PR #1583 Fix underlying issue in `as_index()` that was causing `Series.quantile()` to fail
- PR #1680 Add errors= keyword to drop() to fix cudf-dask bug
- PR #1651 Fix `query` function on empty dataframe
- PR #1616 Fix CategoricalColumn to access categories by index instead of iteration
- PR #1660 Fix bug in `loc` when indexing with a column name (a string)
- PR #1683 ORC reader: fix timestamp conversion to UTC
- PR #1613 Improve CategoricalColumn.fillna(-1) performance
- PR #1642 Fix failure of CSV_TEST gdf_csv_test.SkiprowsNrows on multiuser systems
- PR #1709 Fix handling of `datetime64[ms]` in `dataframe.select_dtypes`
- PR #1704 CSV Reader: Add support for the plus sign in number fields
- PR #1687 CSV reader: return an empty dataframe for zero size input
- PR #1757 Concatenating columns with null columns
- PR #1755 Add col_level keyword argument to melt
- PR #1758 Fix df.set_index() when setting index from an empty column
- PR #1749 ORC reader: fix long strings of NULL values resulting in incorrect data
- PR #1742 Parquet Reader: Fix index column name to match PANDAS compat
- PR #1782 Update libcudf doc version
- PR #1783 Update conda dependencies
- PR #1786 Maintain the original series name in series.unique output
- PR #1760 CSV Reader: fix segfault when dtype list only includes columns from usecols list


# cudf 0.7.2 (16 May 2019)

## New Features

- PR #1735 Added overload for atomicAdd on int64. Streamlined implementation of custom atomic overloads.
- PR #1741 Add MultiIndex concatenation

## Bug Fixes

- PR #1718 Fix issue with SeriesGroupBy MultiIndex in dask-cudf
- PR #1734 Python: fix performance regression for groupby count() aggregations
- PR #1768 Cython: fix handling read only schema buffers in gpuarrow reader


# cudf 0.7.1 (11 May 2019)

## New Features

- PR #1702 Lazy load MultiIndex to return groupby performance to near optimal.

## Bug Fixes

- PR #1708 Fix handling of `datetime64[ms]` in `dataframe.select_dtypes`


# cuDF 0.7.0 (10 May 2019)

## New Features

- PR #982 Implement gdf_group_by_without_aggregations and gdf_unique_indices functions
- PR #1142 Add `GDF_BOOL` column type
- PR #1194 Implement overloads for CUDA atomic operations
- PR #1292 Implemented Bitwise binary ops AND, OR, XOR (&, |, ^)
- PR #1235 Add GPU-accelerated Parquet Reader
- PR #1335 Added local_dict arg in `DataFrame.query()`.
- PR #1282 Add Series and DataFrame.describe()
- PR #1356 Rolling windows
- PR #1381 Add DataFrame._get_numeric_data
- PR #1388 Add CODEOWNERS file to auto-request reviews based on where changes are made
- PR #1396 Add DataFrame.drop method
- PR #1413 Add DataFrame.melt method
- PR #1412 Add DataFrame.pop()
- PR #1419 Initial CSV writer function
- PR #1441 Add Series level cumulative ops (cumsum, cummin, cummax, cumprod)
- PR #1420 Add script to build and test on a local gpuCI image
- PR #1440 Add DatetimeColumn.min(), DatetimeColumn.max()
- PR #1455 Add Series.Shift via Numba kernel
- PR #1441 Add Series level cumulative ops (cumsum, cummin, cummax, cumprod)
- PR #1461 Add Python coverage test to gpu build
- PR #1445 Parquet Reader: Add selective reading of rows and row group
- PR #1532 Parquet Reader: Add support for INT96 timestamps
- PR #1516 Add Series and DataFrame.ndim
- PR #1556 Add libcudf C++ transition guide
- PR #1466 Add GPU-accelerated ORC Reader
- PR #1565 Add build script for nightly doc builds
- PR #1508 Add Series isna, isnull, and notna
- PR #1456 Add Series.diff() via Numba kernel
- PR #1588 Add Index `astype` typecasting
- PR #1301 MultiIndex support
- PR #1599 Level keyword supported in groupby
- PR #929 Add support operations to dataframe
- PR #1609 Groupby accept list of Series
- PR #1658 Support `group_keys=True` keyword in groupby method

## Improvements

- PR #1531 Refactor closures as private functions in gpuarrow
- PR #1404 Parquet reader page data decoding speedup
- PR #1076 Use `type_dispatcher` in join, quantiles, filter, segmented sort, radix sort and hash_groupby
- PR #1202 Simplify README.md
- PR #1149 CSV Reader: Change convertStrToValue() functions to `__device__` only
- PR #1238 Improve performance of the CUDA trie used in the CSV reader
- PR #1278 Update CONTRIBUTING for new conda environment yml naming conventions
- PR #1163 Refactored UnaryOps. Reduced API to two functions: `gdf_unary_math` and `gdf_cast`. Added `abs`, `-`, and `~` ops. Changed bindings to Cython
- PR #1284 Update docs version
- PR #1287 add exclude argument to cudf.select_dtype function
- PR #1286 Refactor some of the CSV Reader kernels into generic utility functions
- PR #1291 fillna in `Series.to_gpu_array()` and `Series.to_array()` can accept the scalar too now.
- PR #1005 generic `reduction` and `scan` support
- PR #1349 Replace modernGPU sort join with thrust.
- PR #1363 Add a dataframe.mean(...) that raises NotImplementedError to satisfy `dask.dataframe.utils.is_dataframe_like`
- PR #1319 CSV Reader: Use column wrapper for gdf_column output alloc/dealloc
- PR #1376 Change series quantile default to linear
- PR #1399 Replace CFFI bindings for NVTX functions with Cython bindings
- PR #1407 Rename and cleanup of `gdf_table` to `device_table`
- PR #1389 Refactored `set_null_count()`
- PR #1386 Added macros `GDF_TRY()`, `CUDF_TRY()` and `ASSERT_CUDF_SUCCEEDED()`
- PR #1435 Rework CMake and conda recipes to depend on installed libraries
- PR #1391 Tidy up bit-resolution-operation and bitmask class code
- PR #1439 Add cmake variable to enable compiling CUDA code with -lineinfo
- PR #1462 Add ability to read parquet files from arrow::io::RandomAccessFile
- PR #1453 Convert CSV Reader CFFI to Cython
- PR #1479 Convert Parquet Reader CFFI to Cython
- PR #1397 Add a utility function for producing an overflow-safe kernel launch grid configuration
- PR #1382 Add GPU parsing of nested brackets to cuIO parsing utilities
- PR #1481 Add cudf::table constructor to allocate a set of `gdf_column`s
- PR #1484 Convert GroupBy CFFI to Cython
- PR #1463 Allow and default melt keyword argument var_name to be None
- PR #1486 Parquet Reader: Use device_buffer rather than device_ptr
- PR #1525 Add cudatoolkit conda dependency
- PR #1520 Renamed `src/dataframe` to `src/table` and moved `table.hpp`. Made `types.hpp` to be type declarations only.
- PR #1492 Convert transpose CFFI to Cython
- PR #1495 Convert binary and unary ops CFFI to Cython
- PR #1503 Convert sorting and hashing ops CFFI to Cython
- PR #1522 Use latest release version in update-version CI script
- PR #1533 Remove stale join CFFI, fix memory leaks in join Cython
- PR #1521 Added `row_bitmask` to compute bitmask for rows of a table. Merged `valids_ops.cu` and `bitmask_ops.cu`
- PR #1553 Overload `hash_row` to avoid using intial hash values. Updated `gdf_hash` to select between overloads
- PR #1585 Updated `cudf::table` to maintain own copy of wrapped `gdf_column*`s
- PR #1559 Add `except +` to all Cython function definitions to catch C++ exceptions properly
- PR #1617 `has_nulls` and `column_dtypes` for `cudf::table`
- PR #1590 Remove CFFI from the build / install process entirely
- PR #1536 Convert gpuarrow CFFI to Cython
- PR #1655 Add `Column._pointer` as a way to access underlying `gdf_column*` of a `Column`
- PR #1655 Update readme conda install instructions for cudf version 0.6 and 0.7


## Bug Fixes

- PR #1233 Fix dtypes issue while adding the column to `str` dataframe.
- PR #1254 CSV Reader: fix data type detection for floating-point numbers in scientific notation
- PR #1289 Fix looping over each value instead of each category in concatenation
- PR #1293 Fix Inaccurate error message in join.pyx
- PR #1308 Add atomicCAS overload for `int8_t`, `int16_t`
- PR #1317 Fix catch polymorphic exception by reference in ipc.cu
- PR #1325 Fix dtype of null bitmasks to int8
- PR #1326 Update build documentation to use -DCMAKE_CXX11_ABI=ON
- PR #1334 Add "na_position" argument to CategoricalColumn sort_by_values
- PR #1321 Fix out of bounds warning when checking Bzip2 header
- PR #1359 Add atomicAnd/Or/Xor for integers
- PR #1354 Fix `fillna()` behaviour when replacing values with different dtypes
- PR #1347 Fixed core dump issue while passing dict_dtypes without column names in `cudf.read_csv()`
- PR #1379 Fixed build failure caused due to error: 'col_dtype' may be used uninitialized
- PR #1392 Update cudf Dockerfile and package_versions.sh
- PR #1385 Added INT8 type to `_schema_to_dtype` for use in GpuArrowReader
- PR #1393 Fixed a bug in `gdf_count_nonzero_mask()` for the case of 0 bits to count
- PR #1395 Update CONTRIBUTING to use the environment variable CUDF_HOME
- PR #1416 Fix bug at gdf_quantile_exact and gdf_quantile_appox
- PR #1421 Fix remove creation of series multiple times during `add_column()`
- PR #1405 CSV Reader: Fix memory leaks on read_csv() failure
- PR #1328 Fix CategoricalColumn to_arrow() null mask
- PR #1433 Fix NVStrings/categories includes
- PR #1432 Update NVStrings to 0.7.* to coincide with 0.7 development
- PR #1483 Modify CSV reader to avoid cropping blank quoted characters in non-string fields
- PR #1446 Merge 1275 hotfix from master into branch-0.7
- PR #1447 Fix legacy groupby apply docstring
- PR #1451 Fix hash join estimated result size is not correct
- PR #1454 Fix local build script improperly change directory permissions
- PR #1490 Require Dask 1.1.0+ for `is_dataframe_like` test or skip otherwise.
- PR #1491 Use more specific directories & groups in CODEOWNERS
- PR #1497 Fix Thrust issue on CentOS caused by missing default constructor of host_vector elements
- PR #1498 Add missing include guard to device_atomics.cuh and separated DEVICE_ATOMICS_TEST
- PR #1506 Fix csv-write call to updated NVStrings method
- PR #1510 Added nvstrings `fillna()` function
- PR #1507 Parquet Reader: Default string data to GDF_STRING
- PR #1535 Fix doc issue to ensure correct labelling of cudf.series
- PR #1537 Fix `undefined reference` link error in HashPartitionTest
- PR #1548 Fix ci/local/build.sh README from using an incorrect image example
- PR #1551 CSV Reader: Fix integer column name indexing
- PR #1586 Fix broken `scalar_wrapper::operator==`
- PR #1591 ORC/Parquet Reader: Fix missing import for FileNotFoundError exception
- PR #1573 Parquet Reader: Fix crash due to clash with ORC reader datasource
- PR #1607 Revert change of `column.to_dense_buffer` always return by copy for performance concerns
- PR #1618 ORC reader: fix assert & data output when nrows/skiprows isn't aligned to stripe boundaries
- PR #1631 Fix failure of TYPES_TEST on some gcc-7 based systems.
- PR #1641 CSV Reader: Fix skip_blank_lines behavior with Windows line terminators (\r\n)
- PR #1648 ORC reader: fix non-deterministic output when skiprows is non-zero
- PR #1676 Fix groupby `as_index` behaviour with `MultiIndex`
- PR #1659 Fix bug caused by empty groupbys and multiindex slicing throwing exceptions
- PR #1656 Correct Groupby failure in dask when un-aggregable columns are left in dataframe.
- PR #1689 Fix groupby performance regression
- PR #1694 Add Cython as a runtime dependency since it's required in `setup.py`


# cuDF 0.6.1 (25 Mar 2019)

## Bug Fixes

- PR #1275 Fix CentOS exception in DataFrame.hash_partition from using value "returned" by a void function


# cuDF 0.6.0 (22 Mar 2019)

## New Features

- PR #760 Raise `FileNotFoundError` instead of `GDF_FILE_ERROR` in `read_csv` if the file does not exist
- PR #539 Add Python bindings for replace function
- PR #823 Add Doxygen configuration to enable building HTML documentation for libcudf C/C++ API
- PR #807 CSV Reader: Add byte_range parameter to specify the range in the input file to be read
- PR #857 Add Tail method for Series/DataFrame and update Head method to use iloc
- PR #858 Add series feature hashing support
- PR #871 CSV Reader: Add support for NA values, including user specified strings
- PR #893 Adds PyArrow based parquet readers / writers to Python, fix category dtype handling, fix arrow ingest buffer size issues
- PR #867 CSV Reader: Add support for ignoring blank lines and comment lines
- PR #887 Add Series digitize method
- PR #895 Add Series groupby
- PR #898 Add DataFrame.groupby(level=0) support
- PR #920 Add feather, JSON, HDF5 readers / writers from PyArrow / Pandas
- PR #888 CSV Reader: Add prefix parameter for column names, used when parsing without a header
- PR #913 Add DLPack support: convert between cuDF DataFrame and DLTensor
- PR #939 Add ORC reader from PyArrow
- PR #918 Add Series.groupby(level=0) support
- PR #906 Add binary and comparison ops to DataFrame
- PR #958 Support unary and binary ops on indexes
- PR #964 Add `rename` method to `DataFrame`, `Series`, and `Index`
- PR #985 Add `Series.to_frame` method
- PR #985 Add `drop=` keyword to reset_index method
- PR #994 Remove references to pygdf
- PR #990 Add external series groupby support
- PR #988 Add top-level merge function to cuDF
- PR #992 Add comparison binaryops to DateTime columns
- PR #996 Replace relative path imports with absolute paths in tests
- PR #995 CSV Reader: Add index_col parameter to specify the column name or index to be used as row labels
- PR #1004 Add `from_gpu_matrix` method to DataFrame
- PR #997 Add property index setter
- PR #1007 Replace relative path imports with absolute paths in cudf
- PR #1013 select columns with df.columns
- PR #1016 Rename Series.unique_count() to nunique() to match pandas API
- PR #947 Prefixsum to handle nulls and float types
- PR #1029 Remove rest of relative path imports
- PR #1021 Add filtered selection with assignment for Dataframes
- PR #872 Adding NVCategory support to cudf apis
- PR #1052 Add left/right_index and left/right_on keywords to merge
- PR #1091 Add `indicator=` and `suffixes=` keywords to merge
- PR #1107 Add unsupported keywords to Series.fillna
- PR #1032 Add string support to cuDF python
- PR #1136 Removed `gdf_concat`
- PR #1153 Added function for getting the padded allocation size for valid bitmask
- PR #1148 Add cudf.sqrt for dataframes and Series
- PR #1159 Add Python bindings for libcudf dlpack functions
- PR #1155 Add __array_ufunc__ for DataFrame and Series for sqrt
- PR #1168 to_frame for series accepts a name argument


## Improvements

- PR #1218 Add dask-cudf page to API docs
- PR #892 Add support for heterogeneous types in binary ops with JIT
- PR #730 Improve performance of `gdf_table` constructor
- PR #561 Add Doxygen style comments to Join CUDA functions
- PR #813 unified libcudf API functions by replacing gpu_ with gdf_
- PR #822 Add support for `__cuda_array_interface__` for ingest
- PR #756 Consolidate common helper functions from unordered map and multimap
- PR #753 Improve performance of groupby sum and average, especially for cases with few groups.
- PR #836 Add ingest support for arrow chunked arrays in Column, Series, DataFrame creation
- PR #763 Format doxygen comments for csv_read_arg struct
- PR #532 CSV Reader: Use type dispatcher instead of switch block
- PR #694 Unit test utilities improvements
- PR #878 Add better indexing to Groupby
- PR #554 Add `empty` method and `is_monotonic` attribute to `Index`
- PR #1040 Fixed up Doxygen comment tags
- PR #909 CSV Reader: Avoid host->device->host copy for header row data
- PR #916 Improved unit testing and error checking for `gdf_column_concat`
- PR #941 Replace `numpy` call in `Series.hash_encode` with `numba`
- PR #942 Added increment/decrement operators for wrapper types
- PR #943 Updated `count_nonzero_mask` to return `num_rows` when the mask is null
- PR #952 Added trait to map C++ type to `gdf_dtype`
- PR #966 Updated RMM submodule.
- PR #998 Add IO reader/writer modules to API docs, fix for missing cudf.Series docs
- PR #1017 concatenate along columns for Series and DataFrames
- PR #1002 Support indexing a dataframe with another boolean dataframe
- PR #1018 Better concatenation for Series and Dataframes
- PR #1036 Use Numpydoc style docstrings
- PR #1047 Adding gdf_dtype_extra_info to gdf_column_view_augmented
- PR #1054 Added default ctor to SerialTrieNode to overcome Thrust issue in CentOS7 + CUDA10
- PR #1024 CSV Reader: Add support for hexadecimal integers in integral-type columns
- PR #1033 Update `fillna()` to use libcudf function `gdf_replace_nulls`
- PR #1066 Added inplace assignment for columns and select_dtypes for dataframes
- PR #1026 CSV Reader: Change the meaning and type of the quoting parameter to match Pandas
- PR #1100 Adds `CUDF_EXPECTS` error-checking macro
- PR #1092 Fix select_dtype docstring
- PR #1111 Added cudf::table
- PR #1108 Sorting for datetime columns
- PR #1120 Return a `Series` (not a `Column`) from `Series.cat.set_categories()`
- PR #1128 CSV Reader: The last data row does not need to be line terminated
- PR #1183 Bump Arrow version to 0.12.1
- PR #1208 Default to CXX11_ABI=ON
- PR #1252 Fix NVStrings dependencies for cuda 9.2 and 10.0

## Bug Fixes

- PR #821 Fix flake8 issues revealed by flake8 update
- PR #808 Resolved renamed `d_columns_valids` variable name
- PR #820 CSV Reader: fix the issue where reader adds additional rows when file uses \r\n as a line terminator
- PR #780 CSV Reader: Fix scientific notation parsing and null values for empty quotes
- PR #815 CSV Reader: Fix data parsing when tabs are present in the input CSV file
- PR #850 Fix bug where left joins where the left df has 0 rows causes a crash
- PR #861 Fix memory leak by preserving the boolean mask index
- PR #875 Handle unnamed indexes in to/from arrow functions
- PR #877 Fix ingest of 1 row arrow tables in from arrow function
- PR #876 Added missing `<type_traits>` include
- PR #889 Deleted test_rmm.py which has now moved to RMM repo
- PR #866 Merge v0.5.1 numpy ABI hotfix into 0.6
- PR #917 value_counts return int type on empty columns
- PR #611 Renamed `gdf_reduce_optimal_output_size()` -> `gdf_reduction_get_intermediate_output_size()`
- PR #923 fix index for negative slicing for cudf dataframe and series
- PR #927 CSV Reader: Fix category GDF_CATEGORY hashes not being computed properly
- PR #921 CSV Reader: Fix parsing errors with delim_whitespace, quotations in the header row, unnamed columns
- PR #933 Fix handling objects of all nulls in series creation
- PR #940 CSV Reader: Fix an issue where the last data row is missing when using byte_range
- PR #945 CSV Reader: Fix incorrect datetime64 when milliseconds or space separator are used
- PR #959 Groupby: Problem with column name lookup
- PR #950 Converting dataframe/recarry with non-contiguous arrays
- PR #963 CSV Reader: Fix another issue with missing data rows when using byte_range
- PR #999 Fix 0 sized kernel launches and empty sort_index exception
- PR #993 Fix dtype in selecting 0 rows from objects
- PR #1009 Fix performance regression in `to_pandas` method on DataFrame
- PR #1008 Remove custom dask communication approach
- PR #1001 CSV Reader: Fix a memory access error when reading a large (>2GB) file with date columns
- PR #1019 Binary Ops: Fix error when one input column has null mask but other doesn't
- PR #1014 CSV Reader: Fix false positives in bool value detection
- PR #1034 CSV Reader: Fix parsing floating point precision and leading zero exponents
- PR #1044 CSV Reader: Fix a segfault when byte range aligns with a page
- PR #1058 Added support for `DataFrame.loc[scalar]`
- PR #1060 Fix column creation with all valid nan values
- PR #1073 CSV Reader: Fix an issue where a column name includes the return character
- PR #1090 Updating Doxygen Comments
- PR #1080 Fix dtypes returned from loc / iloc because of lists
- PR #1102 CSV Reader: Minor fixes and memory usage improvements
- PR #1174: Fix release script typo
- PR #1137 Add prebuild script for CI
- PR #1118 Enhanced the `DataFrame.from_records()` feature
- PR #1129 Fix join performance with index parameter from using numpy array
- PR #1145 Issue with .agg call on multi-column dataframes
- PR #908 Some testing code cleanup
- PR #1167 Fix issue with null_count not being set after inplace fillna()
- PR #1184 Fix iloc performance regression
- PR #1185 Support left_on/right_on and also on=str in merge
- PR #1200 Fix allocating bitmasks with numba instead of rmm in allocate_mask function
- PR #1213 Fix bug with csv reader requesting subset of columns using wrong datatype
- PR #1223 gpuCI: Fix label on rapidsai channel on gpu build scripts
- PR #1242 Add explicit Thrust exec policy to fix NVCATEGORY_TEST segfault on some platforms
- PR #1246 Fix categorical tests that failed due to bad implicit type conversion
- PR #1255 Fix overwriting conda package main label uploads
- PR #1259 Add dlpack includes to pip build


# cuDF 0.5.1 (05 Feb 2019)

## Bug Fixes

- PR #842 Avoid using numpy via cimport to prevent ABI issues in Cython compilation


# cuDF 0.5.0 (28 Jan 2019)

## New Features

- PR #722 Add bzip2 decompression support to `read_csv()`
- PR #693 add ZLIB-based GZIP/ZIP support to `read_csv_strings()`
- PR #411 added null support to gdf_order_by (new API) and cudf_table::sort
- PR #525 Added GitHub Issue templates for bugs, documentation, new features, and questions
- PR #501 CSV Reader: Add support for user-specified decimal point and thousands separator to read_csv_strings()
- PR #455 CSV Reader: Add support for user-specified decimal point and thousands separator to read_csv()
- PR #439 add `DataFrame.drop` method similar to pandas
- PR #356 add `DataFrame.transpose` method and `DataFrame.T` property similar to pandas
- PR #505 CSV Reader: Add support for user-specified boolean values
- PR #350 Implemented Series replace function
- PR #490 Added print_env.sh script to gather relevant environment details when reporting cuDF issues
- PR #474 add ZLIB-based GZIP/ZIP support to `read_csv()`
- PR #547 Added melt similar to `pandas.melt()`
- PR #491 Add CI test script to check for updates to CHANGELOG.md in PRs
- PR #550 Add CI test script to check for style issues in PRs
- PR #558 Add CI scripts for cpu-based conda and gpu-based test builds
- PR #524 Add Boolean Indexing
- PR #564 Update python `sort_values` method to use updated libcudf `gdf_order_by` API
- PR #509 CSV Reader: Input CSV file can now be passed in as a text or a binary buffer
- PR #607 Add `__iter__` and iteritems to DataFrame class
- PR #643 added a new api gdf_replace_nulls that allows a user to replace nulls in a column

## Improvements

- PR #426 Removed sort-based groupby and refactored existing groupby APIs. Also improves C++/CUDA compile time.
- PR #461 Add `CUDF_HOME` variable in README.md to replace relative pathing.
- PR #472 RMM: Created centralized rmm::device_vector alias and rmm::exec_policy
- PR #500 Improved the concurrent hash map class to support partitioned (multi-pass) hash table building.
- PR #454 Improve CSV reader docs and examples
- PR #465 Added templated C++ API for RMM to avoid explicit cast to `void**`
- PR #513 `.gitignore` tweaks
- PR #521 Add `assert_eq` function for testing
- PR #502 Simplify Dockerfile for local dev, eliminate old conda/pip envs
- PR #549 Adds `-rdynamic` compiler flag to nvcc for Debug builds
- PR #472 RMM: Created centralized rmm::device_vector alias and rmm::exec_policy
- PR #577 Added external C++ API for scatter/gather functions
- PR #500 Improved the concurrent hash map class to support partitioned (multi-pass) hash table building
- PR #583 Updated `gdf_size_type` to `int`
- PR #500 Improved the concurrent hash map class to support partitioned (multi-pass) hash table building
- PR #617 Added .dockerignore file. Prevents adding stale cmake cache files to the docker container
- PR #658 Reduced `JOIN_TEST` time by isolating overflow test of hash table size computation
- PR #664 Added Debuging instructions to README
- PR #651 Remove noqa marks in `__init__.py` files
- PR #671 CSV Reader: uncompressed buffer input can be parsed without explicitly specifying compression as None
- PR #684 Make RMM a submodule
- PR #718 Ensure sum, product, min, max methods pandas compatibility on empty datasets
- PR #720 Refactored Index classes to make them more Pandas-like, added CategoricalIndex
- PR #749 Improve to_arrow and from_arrow Pandas compatibility
- PR #766 Remove TravisCI references, remove unused variables from CMake, fix ARROW_VERSION in Cmake
- PR #773 Add build-args back to Dockerfile and handle dependencies based on environment yml file
- PR #781 Move thirdparty submodules to root and symlink in /cpp
- PR #843 Fix broken cudf/python API examples, add new methods to the API index

## Bug Fixes

- PR #569 CSV Reader: Fix days being off-by-one when parsing some dates
- PR #531 CSV Reader: Fix incorrect parsing of quoted numbers
- PR #465 Added templated C++ API for RMM to avoid explicit cast to `void**`
- PR #473 Added missing <random> include
- PR #478 CSV Reader: Add api support for auto column detection, header, mangle_dupe_cols, usecols
- PR #495 Updated README to correct where cffi pytest should be executed
- PR #501 Fix the intermittent segfault caused by the `thousands` and `compression` parameters in the csv reader
- PR #502 Simplify Dockerfile for local dev, eliminate old conda/pip envs
- PR #512 fix bug for `on` parameter in `DataFrame.merge` to allow for None or single column name
- PR #511 Updated python/cudf/bindings/join.pyx to fix cudf merge printing out dtypes
- PR #513 `.gitignore` tweaks
- PR #521 Add `assert_eq` function for testing
- PR #537 Fix CMAKE_CUDA_STANDARD_REQURIED typo in CMakeLists.txt
- PR #447 Fix silent failure in initializing DataFrame from generator
- PR #545 Temporarily disable csv reader thousands test to prevent segfault (test re-enabled in PR #501)
- PR #559 Fix Assertion error while using `applymap` to change the output dtype
- PR #575 Update `print_env.sh` script to better handle missing commands
- PR #612 Prevent an exception from occuring with true division on integer series.
- PR #630 Fix deprecation warning for `pd.core.common.is_categorical_dtype`
- PR #622 Fix Series.append() behaviour when appending values with different numeric dtype
- PR #603 Fix error while creating an empty column using None.
- PR #673 Fix array of strings not being caught in from_pandas
- PR #644 Fix return type and column support of dataframe.quantile()
- PR #634 Fix create `DataFrame.from_pandas()` with numeric column names
- PR #654 Add resolution check for GDF_TIMESTAMP in Join
- PR #648 Enforce one-to-one copy required when using `numba>=0.42.0`
- PR #645 Fix cmake build type handling not setting debug options when CMAKE_BUILD_TYPE=="Debug"
- PR #669 Fix GIL deadlock when launching multiple python threads that make Cython calls
- PR #665 Reworked the hash map to add a way to report the destination partition for a key
- PR #670 CMAKE: Fix env include path taking precedence over libcudf source headers
- PR #674 Check for gdf supported column types
- PR #677 Fix 'gdf_csv_test_Dates' gtest failure due to missing nrows parameter
- PR #604 Fix the parsing errors while reading a csv file using `sep` instead of `delimiter`.
- PR #686 Fix converting nulls to NaT values when converting Series to Pandas/Numpy
- PR #689 CSV Reader: Fix behavior with skiprows+header to match pandas implementation
- PR #691 Fixes Join on empty input DFs
- PR #706 CSV Reader: Fix broken dtype inference when whitespace is in data
- PR #717 CSV reader: fix behavior when parsing a csv file with no data rows
- PR #724 CSV Reader: fix build issue due to parameter type mismatch in a std::max call
- PR #734 Prevents reading undefined memory in gpu_expand_mask_bits numba kernel
- PR #747 CSV Reader: fix an issue where CUDA allocations fail with some large input files
- PR #750 Fix race condition for handling NVStrings in CMake
- PR #719 Fix merge column ordering
- PR #770 Fix issue where RMM submodule pointed to wrong branch and pin other to correct branches
- PR #778 Fix hard coded ABI off setting
- PR #784 Update RMM submodule commit-ish and pip paths
- PR #794 Update `rmm::exec_policy` usage to fix segmentation faults when used as temprory allocator.
- PR #800 Point git submodules to branches of forks instead of exact commits


# cuDF 0.4.0 (05 Dec 2018)

## New Features

- PR #398 add pandas-compatible `DataFrame.shape()` and `Series.shape()`
- PR #394 New documentation feature "10 Minutes to cuDF"
- PR #361 CSV Reader: Add support for strings with delimiters

## Improvements

 - PR #436 Improvements for type_dispatcher and wrapper structs
 - PR #429 Add CHANGELOG.md (this file)
 - PR #266 use faster CUDA-accelerated DataFrame column/Series concatenation.
 - PR #379 new C++ `type_dispatcher` reduces code complexity in supporting many data types.
 - PR #349 Improve performance for creating columns from memoryview objects
 - PR #445 Update reductions to use type_dispatcher. Adds integer types support to sum_of_squares.
 - PR #448 Improve installation instructions in README.md
 - PR #456 Change default CMake build to Release, and added option for disabling compilation of tests

## Bug Fixes

 - PR #444 Fix csv_test CUDA too many resources requested fail.
 - PR #396 added missing output buffer in validity tests for groupbys.
 - PR #408 Dockerfile updates for source reorganization
 - PR #437 Add cffi to Dockerfile conda env, fixes "cannot import name 'librmm'"
 - PR #417 Fix `map_test` failure with CUDA 10
 - PR #414 Fix CMake installation include file paths
 - PR #418 Properly cast string dtypes to programmatic dtypes when instantiating columns
 - PR #427 Fix and tests for Concatenation illegal memory access with nulls


# cuDF 0.3.0 (23 Nov 2018)

## New Features

 - PR #336 CSV Reader string support

## Improvements

 - PR #354 source code refactored for better organization. CMake build system overhaul. Beginning of transition to Cython bindings.
 - PR #290 Add support for typecasting to/from datetime dtype
 - PR #323 Add handling pyarrow boolean arrays in input/out, add tests
 - PR #325 GDF_VALIDITY_UNSUPPORTED now returned for algorithms that don't support non-empty valid bitmasks
 - PR #381 Faster InputTooLarge Join test completes in ms rather than minutes.
 - PR #373 .gitignore improvements
 - PR #367 Doc cleanup & examples for DataFrame methods
 - PR #333 Add Rapids Memory Manager documentation
 - PR #321 Rapids Memory Manager adds file/line location logging and convenience macros
 - PR #334 Implement DataFrame `__copy__` and `__deepcopy__`
 - PR #271 Add NVTX ranges to pygdf
 - PR #311 Document system requirements for conda install

## Bug Fixes

 - PR #337 Retain index on `scale()` function
 - PR #344 Fix test failure due to PyArrow 0.11 Boolean handling
 - PR #364 Remove noexcept from managed_allocator;  CMakeLists fix for NVstrings
 - PR #357 Fix bug that made all series be considered booleans for indexing
 - PR #351 replace conda env configuration for developers
 - PRs #346 #360 Fix CSV reading of negative numbers
 - PR #342 Fix CMake to use conda-installed nvstrings
 - PR #341 Preserve categorical dtype after groupby aggregations
 - PR #315 ReadTheDocs build update to fix missing libcuda.so
 - PR #320 FIX out-of-bounds access error in reductions.cu
 - PR #319 Fix out-of-bounds memory access in libcudf count_valid_bits
 - PR #303 Fix printing empty dataframe


# cuDF 0.2.0 and cuDF 0.1.0

These were initial releases of cuDF based on previously separate pyGDF and libGDF libraries.<|MERGE_RESOLUTION|>--- conflicted
+++ resolved
@@ -25,11 +25,8 @@
 - PR #1767 Speed up Python unit tests
 - PR #1770 Added build.sh script, updated CI scripts and documentation
 - PR #1739 ORC Reader: Add more pytest coverage
-<<<<<<< HEAD
 - PR #1795 Add printing of git submodule info to `print_env.sh`
-=======
 - PR #1796 Removing old sort based group by code and gdf_filter
->>>>>>> a38b01a7
 
 ## Bug Fixes
 
