--- conflicted
+++ resolved
@@ -3,11 +3,8 @@
 ## New Features
 
 - PR #3577 Add initial dictionary support to column classes
-<<<<<<< HEAD
 - PR #3917 Add dictionary add_keys function
-=======
 - PR #3777 Add support for dictionary column in gather
->>>>>>> 5d2d68ef
 - PR #3693 add string support, skipna to scan operation
 - PR #3662 Define and implement `shift`.
 - PR #3861 Added Series.sum feature for String
