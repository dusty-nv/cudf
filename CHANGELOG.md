# cuDF 0.14.0 (Date TBD)

## New Features


## Improvements

- PR #4531 Add doc note on conda channel_priority
- PR #4479 Adding cuda 10.2 support via conda environment file addition
- PR #4486 Remove explicit template parameter from detail::scatter.
- PR #4471 Consolidate partitioning functionality into a single header.
- PR #4498 Adds in support for chunked writers to java
- PR #4073 Enable contiguous split java test
- PR #4527 Add JNI and java bindings for matches_re
- PR #4599 Add Java and JNI bindings for string replace

## Bug Fixes

- PR #4386 Update Java package to 0.14
- PR #4402 Fix cudf::strings::join_strings logic with all-null strings and null narep
- PR #4570 Fixing loc ordering issue in dataframe
- PR #4613 Fix issue related to downcasting in `.loc`
- PR #4615 Fix potential OOB write in ORC writer compression stage
<<<<<<< HEAD
- PR #4587 Fix non-regex libcudf contains methods to return true when target is an empty string

=======
- PR #4617 Fix memory leak in aggregation object destructor
>>>>>>> 1f5b65c0

# cuDF 0.13.0 (Date TBD)

## New Features

- PR #4360 Added Java bindings for bitwise shift operators
- PR #3577 Add initial dictionary support to column classes
- PR #3777 Add support for dictionary column in gather
- PR #3693 add string support, skipna to scan operation
- PR #3662 Define and implement `shift`.
- PR #3861 Added Series.sum feature for String
- PR #4069 Added cast of numeric columns from/to String
- PR #3681 Add cudf::experimental::boolean_mask_scatter
- PR #4040 Add support for n-way merge of sorted tables
- PR #4053 Multi-column quantiles.
- PR #4100 Add set_keys function for dictionary columns
- PR #3894 Add remove_keys functions for dictionary columns
- PR #4107 Add groupby nunique aggregation
- PR #4235 Port nvtx.pyx to use non-legacy libcudf APIs
- PR #4153 Support Dask serialization protocol on cuDF objects
- PR #4127 Add python API for n-way sorted merge (merge_sorted)
- PR #4164 Add Buffer "constructor-kwargs" header
- PR #4172 Add groupby nth aggregation
- PR #4159 Add COUNT aggregation that includes null values
- PR #4190 Add libcudf++ transpose Cython implementation
- PR #4063 Define and implement string capitalize and title API
- PR #4217 Add libcudf++ quantiles Cython implementation
- PR #4216 Add cudf.Scalar Python type
- PR #3782 Add `fixed_point` class to support DecimalType
- PR #4272 Add stable sorted order
- PR #4129 Add libcudf++ interleave_columns and tile Cython implementation
- PR #4262 Port unaryops.pyx to use libcudf++ APIs
- PR #4276 Port avro.pyx to libcudf++
- PR #4259 Ability to create Java host buffers from memory-mapped files
- PR #4240 Add groupby::groups()
- PR #4304 Add new NVTX infrastructure and add ranges to all top-level compute APIs.
- PR #4319 Add repartition_by_hash API to dask_cudf
- PR #4315 ShiftLeft, ShiftRight, ShiftRightUnsigned binops
- PR #4321 Expose Python Semi and Anti Joins
- PR #4291 Add Java callback support for RMM events
- PR #4298 Port orc.pyx to libcudf++
- PR #4344 Port concat.pyx to libcudf++
- PR #4329 Add support for dictionary columns in scatter
- PR #4352 Add factory function make_column_from_scalar
- PR #4381 Add Java support for copying buffers with asynchronous streams
- PR #4288 Add libcudf++ shift Cython implementation
- PR #4338 Add cudf::sequence() for generating an incrementing list of numeric values
- PR #4456 Add argmin/max and string min/max to sort groupby
- PR #4564 Added Java bindings for clamp operator.

## Improvements

- PR #4140 Add cudf series examples and corr() method for dataframe in dataframe.py
- PR #4187 exposed getNativeView method in Java bindings
- PR #3525 build.sh option to disable nvtx
- PR #3748 Optimize hash_partition using shared memory
- PR #3808 Optimize hash_partition using shared memory and cub block scan
- PR #3698 Add count_(un)set_bits functions taking multiple ranges and updated slice to compute null counts at once.
- PR #3909 Move java backend to libcudf++
- PR #3971 Adding `as_table` to convert Column to Table in python
- PR #3910 Adding sinh, cosh, tanh, asinh, acosh, atanh cube root and rint unary support.
- PR #3972 Add Java bindings for left_semi_join and left_anti_join
- PR #3975 Simplify and generalize data handling in `Buffer`
- PR #3985 Update RMM include files and remove extraneously included header files.
- PR #3601 Port UDF functionality for rolling windows to libcudf++
- PR #3911 Adding null boolean handling for copy_if_else
- PR #4003 Drop old `to_device` utility wrapper function
- PR #4002 Adding to_frame and fix for categorical column issue
- PR #4009 build script update to enable cudf build without installing
- PR #3897 Port cuIO JSON reader to cudf::column types
- PR #4008 Eliminate extra copy in column constructor
- PR #4013 Add cython definition for io readers cudf/io/io_types.hpp
- PR #4028 Port json.pyx to use new libcudf APIs
- PR #4014 ORC/Parquet: add count parameter to stripe/rowgroup-based reader API
- PR #3880 Add aggregation infrastructure support for cudf::reduce
- PR #4059 Add aggregation infrastructure support for cudf::scan 
- PR #4021 Change quantiles signature for clarity.
- PR #4057 Handle offsets in cython Column class
- PR #4045 Reorganize `libxx` directory
- PR #4029 Port stream_compaction.pyx to use libcudf++ APIs
- PR #4031 Docs build scripts and instructions update
- PR #4062 Improve how java classifiers are produced
- PR #4038 JNI and Java support for is_nan and is_not_nan
- PR #3786 Adding string support to rolling_windows
- PR #4067 Removed unused `CATEGORY` type ID.
- PR #3891 Port NVStrings (r)split_record to contiguous_(r)split_record
- PR #4070 Port NVText normalize_spaces to use libcudf strings column
- PR #4072 Allow round_robin_partition to single partition
- PR #4064 Add cudaGetDeviceCount to JNI layer
- PR #4075 Port nvtext ngrams-tokenize to libcudf++
- PR #4087 Add support for writing large Parquet files in a chunked manner.
- PR #3716 Update cudf.to_parquet to use new GPU accelerated Parquet writer
- PR #4083 Use two partitions in test_groupby_multiindex_reset_index
- PR #4071 Add Java bindings for round robin partition
- PR #4079 Simply use `mask.size` to create the array view
- PR #4092 Keep mask on GPU for bit unpacking
- PR #4081 Copy from `Buffer`'s pointer directly to host
- PR #4105 Change threshold of using optimized hash partition code
- PR #4101 Redux serialize `Buffer` directly with `__cuda_array_interface__`
- PR #4098 Remove legacy calls from libcudf strings column code
- PR #4044 Port join.pyx to use libcudf++ APIs
- PR #4111 Use `Buffer`'s to serialize `StringColumn`
- PR #4567 Optimize `__reduce__` in `StringColumn`
- PR #4590 Register a few more types for Dask serialization
- PR #4113 Get `len` of `StringColumn`s without `nvstrings`
- PR #4147 Remove workaround for UNKNOWN_NULL_COUNT in contiguous_split.
- PR #4130 Renames in-place `cudf::experimental::fill` to `cudf::experimental::fill_in_place`
- PR #4136 Add `Index.names` property
- PR #4139 Port rolling.pyx to new libcudf APIs
- PR #4143 Renames in-place `cudf::experimental::copy_range` to `cudf::experimental::copy_range_in_place`
- PR #4144 Release GIL when calling libcudf++ functions
- PR #4082 Rework MultiColumns in cuDF
- PR #4149 Use "type-serialized" for pickled types like Dask
- PR #4174 Port hash groupby to libcudf++
- PR #4171 Split java host and device vectors to make a vector truly immutable
- PR #4167 Port `search` to libcudf++ (support multi-column searchsorted)
- PR #4163 Assert Dask CUDA serializers have `Buffer` frames
- PR #4165 List serializable classes once
- PR #4168 IO readers: do not create null mask for non-nullable columns
- PR #4177 Use `uint8` type for host array copy of `Buffer`
- PR #4183 Update Google Test Execution
- PR #4182 Rename cuDF serialize functions to be more generic
- PR #4176 Add option to parallelize setup.py's cythonize
- PR #4191 Porting sort.pyx to use new libcudf APIs
- PR #4196 reduce CHANGELOG.md merge conflicts
- PR #4197 Added notebook testing to gpuCI gpu build
- PR #4220 Port strings wrap functionality.
- PR #4204 Port nvtext create-ngrams function
- PR #4219 Port dlpack.pyx to use new libcudf APIs
- PR #4225 Remove stale notebooks
- PR #4233 Porting replace.pyx to use new libcudf APIs
- PR #4223 Fix a few of the Cython warnings
- PR #4224 Optimize concatenate for many columns
- PR #4234 Add BUILD_LEGACY_TESTS cmake option
- PR #4231 Support for custom cuIO data_sink classes.
- PR #4251 Add class to docs in `dask-cudf` `derived_from`
- PR #4261 libxx Cython reorganization
- PR #4274 Support negative position values in slice_strings
- PR #4282 Porting nvstrings conversion functions from new libcudf++ to Python/Cython
- PR #4290 Port Parquet to use new libcudf APIs
- PR #4299 Convert cudf::shift to column-based api
- PR #4301 Add support for writing large ORC files in a chunked manner
- PR #4306 Use libcudf++ `unary.pyx` cast instead of legacy cast
- PR #4295 Port reduce.pyx to libcudf++ API
- PR #4305 Move gpuarrow.pyx and related libarrow_cuda files into `_libxx`
- PR #4244 Port nvstrings Substring Gather/Scatter functions to cuDF Python/Cython
- PR #4280 Port nvstrings Numeric Handling functions to cuDF Python/Cython
- PR #4278 Port filling.pyx to libcudf++ API
- PR #4328 Add memory threshold callbacks for Java RMM event handler
- PR #4336 Move a bunch of internal nvstrings code to use native StringColumns
- PR #4166 Port `is_sorted.pyx` to use libcudf++ APIs
- PR #4351 Remove a bunch of internal usage of Numba; set rmm as cupy allocator
- PR #4333 nvstrings case/capitalization cython bindings
- PR #4345 Removed an undesirable backwards include from /include to /src in cuIO writers.hpp
- PR #4367 Port copying.pyx to use new libcudf
- PR #4362 Move pq_chunked_state struct into it's own header to match how orc writer is doing it.
- PR #4339 Port libcudf strings `wrap` api to cython/python
- PR #4236 Update dask_cudf.io.to_parquet to use cudf to_parquet
- PR #4311 Port nvstrings String Manipulations functions to cuDF Python/Cython
- PR #4373 Port nvstrings Regular Expressions functions to cuDF Python/Cython
- PR #4308 Replace dask_cudf sort_values and improve set_index
- PR #4407 Enable `.str.slice` & `.str.get` and `.str.zfill` unit-tests
- PR #4412 Require Dask + Distributed 2.12.0+
- PR #4377 Support loading avro files that contain nested arrays
- PR #4436 Enable `.str.cat` and fix `.str.split` on python side
- PR #4405 Port nvstrings (Sub)string Comparisons functions to cuDF Python/Cython
- PR #4316 Add Java and JNI bindings for substring expression
- PR #4314 Add Java and JNI bindings for string contains
- PR #4461 Port nvstrings Miscellaneous functions to cuDF Python/Cython
- PR #4495 Port nvtext to cuDF Python/Cython
- PR #4503 Port binaryop.pyx to libcudf++ API
- PR #4499 Adding changes to handle include `keep_index` and `RangeIndex`
- PR #4533 Import `tlz` for optional `cytoolz` support
- PR #4493 Skip legacy testing in CI
- PR #4346 Port groupby Cython/Python to use libcudf++ API
- PR #4524 Updating `__setitem__` for DataFrame to use scalar scatter
- PR #4534 Disable deprecation warnings as errors.
- PR #4506 Check for multi-dimensional data in column/Series creation
- PR #4549 Add option to disable deprecation warnings.
- PR #4516 Add negative value support for `.str.get`
- PR #4563 Remove copying to host for metadata generation in `generate_pandas_metadata`

## Bug Fixes

- PR #3888 Drop `ptr=None` from `DeviceBuffer` call
- PR #3976 Fix string serialization and memory_usage method to be consistent
- PR #3902 Fix conversion of large size GPU array to dataframe
- PR #3953 Fix overflow in column_buffer when computing the device buffer size
- PR #3959 Add missing hash-dispatch function for cudf.Series
- PR #3970 Fix for Series Pickle
- PR #3964 Restore legacy NVStrings and NVCategory dependencies in Java jar
- PR #3982 Fix java unary op enum and add missing ops
- PR #3999 Fix issue serializing empty string columns (java)
- PR #3979 Add `name` to Series serialize and deserialize
- PR #4005 Fix null mask allocation bug in gather_bitmask
- PR #4000 Fix dask_cudf sort_values performance for single partitions
- PR #4007 Fix for copy_bitmask issue with uninitialized device_buffer
- PR #4037 Fix JNI quantile compile issue
- PR #4054 Fixed JNI to deal with reduction API changes
- PR #4052 Fix for round-robin when num_partitions divides nrows.
- PR #4061 Add NDEBUG guard on `constexpr_assert`.
- PR #4049 Fix `cudf::split` issue returning one less than expected column vectors
- PR #4065 Parquet writer: fix for out-of-range dictionary indices
- PR #4066 Fixed mismatch with dtype enums
- PR #4078 Fix joins for when column_in_common input parameter is empty
- PR #4080 Fix multi-index dask test with sort issue
- PR #4084 Update Java for removal of CATEGORY type
- PR #4086 ORC reader: fix potentially incorrect timestamp decoding in the last rowgroup
- PR #4089 Fix dask groupby mutliindex test case issues in join
- PR #4097 Fix strings concatenate logic with column offsets
- PR #4076 All null string entries should have null data buffer
- PR #4109 Use rmm::device_vector instead of thrust::device_vector
- PR #4113 Use `.nvstrings` in `StringColumn.sum(...)`
- PR #4116 Fix a bug in contiguous_split() where tables with mixed column types could corrupt string output
- PR #4125 Fix type enum to account for added Dictionary type in `types.hpp`
- PR #4132 Fix `hash_partition` null mask allocation
- PR #4137 Update Java for mutating fill and rolling window changes
- PR #4184 Add missing except+ to Cython bindings
- PR #4141 Fix NVStrings test_convert failure in 10.2 build
- PR #4156 Make fill/copy_range no-op on empty columns
- PR #4158 Fix merge issue with empty table return if one of the two tables are empty
- PR #4162 Properly handle no index metadata generation for to_parquet
- PR #4175 Fix `__sizeof__` calculation in `StringColumn`
- PR #4155 Update groupby group_offsets size and fix unnecessary device dispatch.
- PR #4186 Fix from_timestamps 12-hour specifiers support
- PR #4198 Fix constructing `RangeIndex` from `range`
- PR #4192 Parquet writer: fix OOB read when computing string hash
- PR #4201 Fix java window tests
- PR #4199 Fix potential race condition in memcpy_block
- PR #4221 Fix series dict alignment to not drop index name
- PR #4218 Fix `get_aggregation` definition with `except *`
- PR #4215 Fix performance regression in strings::detail::concatenate
- PR #4214 Alter ValueError exception for GPU accelerated Parquet writer to properly report `categorical` columns are not supported.
- PR #4232 Fix handling empty tuples of children in string columns
- PR #4222 Fix no-return compile error in binop-null-test
- PR #4242 Fix for rolling tests CI failure
- PR #4245 Fix race condition in parquet reader
- PR #4253 Fix dictionary decode and set_keys with column offset
- PR #4258 Fix dask-cudf losing index name in `reset_index`
- PR #4268 Fix java build for hash aggregate
- PR #4275 Fix bug in searching nullable values in non-nullable search space in `upper_bound`
- PR #4273 Fix losing `StringIndex` name in dask `_meta_nonempty`
- PR #4279 Fix converting `np.float64` to Scalar
- PR #4285 Add init files for cython pkgs and fix `setup.py`
- PR #4287 Parquet reader: fix empty string potentially read as null
- PR #4310 Fix empty values case in groupby
- PR #4297 Fix specification of package_data in setup.py
- PR #4302 Fix `_is_local_filesystem` check
- PR #4303 Parquet reader: fix empty columns missing from table
- PR #4317 Fix fill() when using string_scalar with an empty string
- PR #4324 Fix slice_strings for out-of-range start position value
- PR #4115 Serialize an empty column table with non zero rows
- PR #4327 Preemptive dispatch fix for changes in dask#5973
- PR #4379 Correct regex reclass count variable to number of pairs instead of the number of literals
- PR #4364 Fix libcudf zfill strings to ignore '+/-' chars
- PR #4358 Fix strings::concat where narep is an empty string
- PR #4369 Fix race condition in gpuinflate
- PR #4390 Disable ScatterValid and ScatterNull legacy tests
- PR #4399 Make scalar destructor virtual.
- PR #4398 Fixes the failure in groupby in MIN/MAX on strings when some groups are empty
- PR #4406 Fix sorted merge issue with null values and ascending=False
- PR #4445 Fix string issue for parquet reader and support `keep_index` for `scatter_to_tables`
- PR #4423 Tighten up Dask serialization checks
- PR #4537 Use `elif` in Dask deserialize check
- PR #4438 Fix repl-template error for replace_with_backrefs
- PR #4434 Fix join_strings logic with all-null strings and non-null narep
- PR #4465 Fix use_pandas_index having no effect in libcudf++ parquet reader
- PR #4464 Update Cmake to always link in libnvToolsExt
- PR #4467 Fix dropna issue for a DataFrame having np.nan
- PR #4480 Fix string_scalar.value to return an empty string_view for empty string-scalar
- PR #4474 Fix to not materialize RangeIndex in copy_categories
- PR #4496 Skip tests which require 2+ GPUs
- PR #4494 Update Java memory event handler for new RMM resource API
- PR #4505 Fix 0 length buffers during serialization
- PR #4482 Fix `.str.rsplit`, `.str.split`, `.str.find`, `.str.rfind`, `.str.index`, `.str.rindex` and enable related tests
- PR #4513 Backport scalar virtual destructor fix
- PR #4519 Remove `n` validation for `nlargest` & `nsmallest` and add negative support for `n`
- PR #4596 Fix `_popn` issue with performance
- PR #4526 Fix index slicing issue for index incase of an empty dataframe
- PR #4538 Fix cudf::strings::slice_strings(step=-1) for empty strings
- PR #4557 Disable compile-errors on deprecation warnings, for JNI
- PR #4576 Fix typo in `serialize.py`
- PR #4571 Load JNI native dependencies for Scalar class
- PR #4598 Fix to handle `pd.DataFrame` in `DataFrame.__init__`
- PR #4594 Fix exec dangling pointer issue in legacy groupby
- PR #4591 Fix issue when reading consecutive rowgroups
- PR #4600 Fix missing include in benchmark_fixture.hpp
- PR #4588 Fix ordering issue in `MultiIndex`


# cuDF 0.12.0 (04 Feb 2020)

## New Features

- PR #3759 Updated 10 Minutes with clarification on how `dask_cudf` uses `cudf` API
- PR #3224 Define and implement new join APIs.
- PR #3284 Add gpu-accelerated parquet writer
- PR #3254 Python redesign for libcudf++
- PR #3336 Add `from_dlpack` and `to_dlpack`
- PR #3555 Add column names support to libcudf++ io readers and writers
- PR #3527 Add string functionality for merge API
- PR #3610 Add memory_usage to DataFrame and Series APIs
- PR #3557 Add contiguous_split() function.
- PR #3619 Support CuPy 7
- PR #3604 Add nvtext ngrams-tokenize function
- PR #3403 Define and implement new stack + tile APIs
- PR #3627 Adding cudf::sort and cudf::sort_by_key
- PR #3597 Implement new sort based groupby
- PR #3776 Add column equivalence comparator (using epsilon for float equality)
- PR #3667 Define and implement round-robin partition API.
- PR #3690 Add bools_to_mask
- PR #3761 Introduce a Frame class and make Index, DataFrame and Series subclasses
- PR #3538 Define and implement left semi join and left anti join
- PR #3683 Added support for multiple delimiters in `nvtext.token_count()`
- PR #3792 Adding is_nan and is_notnan
- PR #3594 Adding clamp support to libcudf++

## Improvements

- PR #3124 Add support for grand-children in cudf column classes
- PR #3292 Port NVStrings regex contains function
- PR #3409 Port NVStrings regex replace function
- PR #3417 Port NVStrings regex findall function
- PR #3351 Add warning when filepath resolves to multiple files in cudf readers
- PR #3370 Port NVStrings strip functions
- PR #3453 Port NVStrings IPv4 convert functions to cudf strings column
- PR #3441 Port NVStrings url encode/decode to cudf strings column
- PR #3364 Port NVStrings split functions
- PR #3463 Port NVStrings partition/rpartition to cudf strings column
- PR #3502 ORC reader: add option to read DECIMALs as INT64
- PR #3461 Add a new overload to allocate_like() that takes explicit type and size params.
- PR #3590 Specialize hash functions for floating point
- PR #3569 Use `np.asarray` in `StringColumn.deserialize`
- PR #3553 Support Python NoneType in numeric binops
- PR #3511 Support DataFrame / Series mixed arithmetic
- PR #3567 Include `strides` in `__cuda_array_interface__`
- PR #3608 Update OPS codeowner group name
- PR #3431 Port NVStrings translate to cudf strings column
- PR #3507 Define and implement new binary operation APIs
- PR #3620 Add stream parameter to unary ops detail API
- PR #3593 Adding begin/end for mutable_column_device_view
- PR #3587 Merge CHECK_STREAM & CUDA_CHECK_LAST to CHECK_CUDA
- PR #3733 Rework `hash_partition` API
- PR #3655 Use move with make_pair to avoid copy construction
- PR #3402 Define and implement new quantiles APIs
- PR #3612 Add ability to customize the JIT kernel cache path
- PR #3647 Remove PatchedNumbaDeviceArray with CuPy 6.6.0
- PR #3641 Remove duplicate definitions of CUDA_DEVICE_CALLABLE
- PR #3640 Enable memory_usage in dask_cudf (also adds pd.Index from_pandas)
- PR #3654 Update Jitify submodule ref to include gcc-8 fix
- PR #3639 Define and implement `nans_to_nulls`
- PR #3561 Rework contains implementation in search
- PR #3616 Add aggregation infrastructure for argmax/argmin.
- PR #3673 Parquet reader: improve rounding of timestamp conversion to seconds
- PR #3699 Stringify libcudacxx headers for binary op JIT
- PR #3697 Improve column insert performance for wide frames
- PR #3653 Make `gather_bitmask_kernel` more reusable.
- PR #3710 Remove multiple CMake configuration steps from root build script
- PR #3657 Define and implement compiled binops for string column comparisons
- PR #3520 Change read_parquet defaults and add warnings
- PR #3780 Java APIs for selecting a GPU
- PR #3796 Improve on round-robin with the case when number partitions greater than number of rows.
- PR #3805 Avoid CuPy 7.1.0 for now
- PR #3758 detail::scatter variant with map iterator support
- PR #3882 Fail loudly when creating a StringColumn from nvstrings with > MAX_VAL(int32) bytes
- PR #3823 Add header file for detail search functions
- PR #2438 Build GBench Benchmarks in CI
- PR #3713 Adding aggregation support to rolling_window
- PR #3875 Add abstract sink for IO writers, used by ORC and Parquet writers for now
- PR #3916 Refactor gather bindings

## Bug Fixes

- PR #3618 Update 10 minutes to cudf and cupy to hide warning that were being shown in the docs
- PR #3550 Update Java package to 0.12
- PR #3549 Fix index name issue with iloc with RangeIndex
- PR #3562 Fix 4GB limit for gzipped-compressed csv files
- PR #2981 enable build.sh to build all targets without installation
- PR #3563 Use `__cuda_array_interface__` for serialization
- PR #3564 Fix cuda memory access error in gather_bitmask_kernel
- PR #3548 Replaced CUDA_RT_CALL with CUDA_TRY
- PR #3486 Pandas > 0.25 compatability
- PR #3622 Fix new warnings and errors when building with gcc-8
- PR #3588 Remove avro reader column order reversal
- PR #3629 Fix hash map test failure
- PR #3637 Fix sorted set_index operations in dask_cudf
- PR #3663 Fix libcudf++ ORC reader microseconds and milliseconds conversion
- PR #3668 Fixing CHECK_CUDA debug build issue
- PR #3684 Fix ends_with logic for matching string case
- PR #3691 Fix create_offsets to handle offset correctly
- PR #3687 Fixed bug while passing input GPU memory pointer in `nvtext.scatter_count()`
- PR #3701 Fix hash_partition hashing all columns instead of columns_to_hash
- PR #3694 Allow for null columns parameter in `csv_writer`
- PR #3706 Removed extra type-dispatcher call from merge
- PR #3704 Changed the default delimiter to `whitespace` for nvtext methods.
- PR #3741 Construct DataFrame from dict-of-Series with alignment
- PR #3724 Update rmm version to match release
- PR #3743 Fix for `None` data in `__array_interface__`
- PR #3731 Fix performance of zero sized dataframe slice
- PR #3709 Fix inner_join incorrect result issue
- PR #3734 Update numba to 0.46 in conda files
- PR #3738 Update libxx cython types.hpp path
- PR #3672 Fix to_host issue with column_view having offset
- PR #3730 CSV reader: Set invalid float values to NaN/null
- PR #3670 Floor when casting between timestamps of different precisions
- PR #3728 Fix apply_boolean_mask issue with non-null string column
- PR #3769 Don't look for a `name` attribute in column
- PR #3783 Bind cuDF operators to Dask Dataframe
- PR #3775 Fix segfault when reading compressed CSV files larger than 4GB
- PR #3799 Align indices of Series inputs when adding as columns to DataFrame
- PR #3803 Keep name when unpickling Index objects
- PR #3804 Fix cuda crash in AVRO reader
- PR #3766 Remove references to cudf::type_id::CATEGORY from IO code
- PR #3817 Don't always deepcopy an index
- PR #3821 Fix OOB read in gpuinflate prefetcher
- PR #3829 Parquet writer: fix empty dataframe causing cuda launch errors
- PR #3835 Fix memory leak in Cython when dealing with nulls in string columns
- PR #3866 Remove unnecessary if check in NVStrings.create_offsets
- PR #3858 Fixes the broken debug build after #3728
- PR #3850 Fix merge typecast scope issue and resulting memory leak
- PR #3855 Fix MultiColumn recreation with reset_index
- PR #3869 Fixed size calculation in NVStrings::byte_count()
- PR #3868 Fix apply_grouped moving average example
- PR #3900 Properly link `NVStrings` and `NVCategory` into tests
- PR #3868 Fix apply_grouped moving average example
- PR #3871 Fix `split_out` error
- PR #3886 Fix string column materialization from column view
- PR #3893 Parquet reader: fix segfault reading empty parquet file
- PR #3931 Dask-cudf groupby `.agg` multicolumn handling fix
- PR #4017 Fix memory leaks in `GDF_STRING` cython handling and `nans_to_nulls` cython


# cuDF 0.11.0 (11 Dec 2019)

## New Features

- PR #2905 Added `Series.median()` and null support for `Series.quantile()`
- PR #2930 JSON Reader: Support ARROW_RANDOM_FILE input
- PR #2956 Add `cudf::stack` and `cudf::tile`
- PR #2980 Added nvtext is_vowel/is_consonant functions
- PR #2987 Add `inplace` arg to `DataFrame.reset_index` and `Series`
- PR #3011 Added libcudf++ transition guide
- PR #3129 Add strings column factory from `std::vector`s
- PR #3054 Add parquet reader support for decimal data types
- PR #3022 adds DataFrame.astype for cuDF dataframes
- PR #2962 Add isnull(), notnull() and related functions
- PR #3025 Move search files to legacy
- PR #3068 Add `scalar` class
- PR #3094 Adding `any` and `all` support from libcudf
- PR #3130 Define and implement new `column_wrapper`
- PR #3143 Define and implement new copying APIs `slice` and `split`
- PR #3161 Move merge files to legacy
- PR #3079 Added support to write ORC files given a local path
- PR #3192 Add dtype param to cast `DataFrame` on init
- PR #3213 Port cuIO to libcudf++
- PR #3222 Add nvtext character tokenizer
- PR #3223 Java expose underlying buffers
- PR #3300 Add `DataFrame.insert`
- PR #3263 Define and implement new `valid_if`
- PR #3278 Add `to_host` utility to copy `column_view` to host
- PR #3087 Add new cudf::experimental bool8 wrapper
- PR #3219 Construct column from column_view
- PR #3250 Define and implement new merge APIs
- PR #3144 Define and implement new hashing APIs `hash` and `hash_partition`
- PR #3229 Define and implement new search APIs
- PR #3308 java add API for memory usage callbacks
- PR #2691 Row-wise reduction and scan operations via CuPy
- PR #3291 Add normalize_nans_and_zeros
- PR #3187 Define and implement new replace APIs
- PR #3356 Add vertical concatenation for table/columns
- PR #3344 java split API
- PR #2791 Add `groupby.std()`
- PR #3368 Enable dropna argument in dask_cudf groupby
- PR #3298 add null replacement iterator for column_device_view
- PR #3297 Define and implement new groupby API.
- PR #3396 Update device_atomics with new bool8 and timestamp specializations
- PR #3411 Java host memory management API
- PR #3393 Implement df.cov and enable covariance/correlation in dask_cudf
- PR #3401 Add dask_cudf ORC writer (to_orc)
- PR #3331 Add copy_if_else
- PR #3427 Define and Implement new multi-search API
- PR #3442 Add Bool-index + Multi column + DataFrame support for set-item
- PR #3172 Define and implement new fill/repeat/copy_range APIs
- PR #3490 Add pair iterators for columns
- PR #3497 Add DataFrame.drop(..., inplace=False) argument
- PR #3469 Add string functionality for replace API
- PR #3273 Define and implement new reduction APIs

## Improvements

- PR #2904 Move gpu decompressors to cudf::io namespace
- PR #2977 Moved old C++ test utilities to legacy directory.
- PR #2965 Fix slow orc reader perf with large uncompressed blocks
- PR #2995 Move JIT type utilities to legacy directory
- PR #2927 Add ``Table`` and ``TableView`` extension classes that wrap legacy cudf::table
- PR #3005 Renames `cudf::exp` namespace to `cudf::experimental`
- PR #3008 Make safe versions of `is_null` and `is_valid` in `column_device_view`
- PR #3026 Move fill and repeat files to legacy
- PR #3027 Move copying.hpp and related source to legacy folder
- PR #3014 Snappy decompression optimizations
- PR #3032 Use `asarray` to coerce indices to a NumPy array
- PR #2996 IO Readers: Replace `cuio::device_buffer` with `rmm::device_buffer`
- PR #3051 Specialized hash function for strings column
- PR #3065 Select and Concat for cudf::experimental::table
- PR #3080 Move `valid_if.cuh` to `legacy/`
- PR #3052 Moved replace.hpp functionality to legacy
- PR #3091 Move join files to legacy
- PR #3092 Implicitly init RMM if Java allocates before init
- PR #3029 Update gdf_ numeric types with stdint and move to cudf namespace
- PR #3052 Moved replace.hpp functionality to legacy
- PR #2955 Add cmake option to only build for present GPU architecture
- PR #3070 Move functions.h and related source to legacy
- PR #2951 Allow set_index to handle a list of column names
- PR #3093 Move groupby files to legacy
- PR #2988 Removing GIS functionality (now part of cuSpatial library)
- PR #3067 Java method to return size of device memory buffer
- PR #3083 Improved some binary operation tests to include null testing.
- PR #3084 Update to arrow-cpp and pyarrow 0.15.0
- PR #3071 Move cuIO to legacy
- PR #3126 Round 2 of snappy decompression optimizations
- PR #3046 Define and implement new copying APIs `empty_like` and `allocate_like`
- PR #3128 Support MultiIndex in DataFrame.join
- PR #2971 Added initial gather and scatter methods for strings_column_view
- PR #3133 Port NVStrings to cudf column: count_characters and count_bytes
- PR #2991 Added strings column functions concatenate and join_strings
- PR #3028 Define and implement new `gather` APIs.
- PR #3135 Add nvtx utilities to cudf::nvtx namespace
- PR #3021 Java host side concat of serialized buffers
- PR #3138 Move unary files to legacy
- PR #3170 Port NVStrings substring functions to cudf strings column
- PR #3159 Port NVStrings is-chars-types function to cudf strings column
- PR #3154 Make `table_view_base.column()` const and add `mutable_table_view.column()`
- PR #3175 Set cmake cuda version variables
- PR #3171 Move deprecated error macros to legacy
- PR #3191 Port NVStrings integer convert ops to cudf column
- PR #3189 Port NVStrings find ops to cudf column
- PR #3352 Port NVStrings convert float functions to cudf strings column
- PR #3193 Add cuPy as a formal dependency
- PR #3195 Support for zero columned `table_view`
- PR #3165 Java device memory size for string category
- PR #3205 Move transform files to legacy
- PR #3202 Rename and move error.hpp to public headers
- PR #2878 Use upstream merge code in dask_cudf
- PR #3217 Port NVStrings upper and lower case conversion functions
- PR #3350 Port NVStrings booleans convert functions
- PR #3231 Add `column::release()` to give up ownership of contents.
- PR #3157 Use enum class rather than enum for mask_allocation_policy
- PR #3232 Port NVStrings datetime conversion to cudf strings column
- PR #3136 Define and implement new transpose API
- PR #3237 Define and implement new transform APIs
- PR #3245 Move binaryop files to legacy
- PR #3241 Move stream_compaction files to legacy
- PR #3166 Move reductions to legacy
- PR #3261 Small cleanup: remove `== true`
- PR #3271 Update rmm API based on `rmm.reinitialize(...)` change
- PR #3266 Remove optional checks for CuPy
- PR #3268 Adding null ordering per column feature when sorting
- PR #3239 Adding floating point specialization to comparators for NaNs
- PR #3270 Move predicates files to legacy
- PR #3281 Add to_host specialization for strings in column test utilities
- PR #3282 Add `num_bitmask_words`
- PR #3252 Add new factory methods to include passing an existing null mask
- PR #3288 Make `bit.cuh` utilities usable from host code.
- PR #3287 Move rolling windows files to legacy
- PR #3182 Define and implement new unary APIs `is_null` and `is_not_null`
- PR #3314 Drop `cython` from run requirements
- PR #3301 Add tests for empty column wrapper.
- PR #3294 Update to arrow-cpp and pyarrow 0.15.1
- PR #3310 Add `row_hasher` and `element_hasher` utilities
- PR #3272 Support non-default streams when creating/destroying hash maps
- PR #3286 Clean up the starter code on README
- PR #3332 Port NVStrings replace to cudf strings column
- PR #3354 Define and implement new `scatter` APIs
- PR #3322 Port NVStrings pad operations to cudf strings column
- PR #3345 Add cache member for number of characters in string_view class
- PR #3299 Define and implement new `is_sorted` APIs
- PR #3328 Partition by stripes in dask_cudf ORC reader
- PR #3243 Use upstream join code in dask_cudf
- PR #3371 Add `select` method to `table_view`
- PR #3309 Add java and JNI bindings for search bounds
- PR #3305 Define and implement new rolling window APIs
- PR #3380 Concatenate columns of strings
- PR #3382 Add fill function for strings column
- PR #3391 Move device_atomics_tests.cu files to legacy
- PR #3303 Define and implement new stream compaction APIs `copy_if`, `drop_nulls`,
           `apply_boolean_mask`, `drop_duplicate` and `unique_count`.
- PR #3387 Strings column gather function
- PR #3440 Strings column scatter function
- PR #3389 Move quantiles.hpp + group_quantiles.hpp files to legacy
- PR #3397 Port unary cast to libcudf++
- PR #3398 Move reshape.hpp files to legacy
- PR #3395 Port NVStrings regex extract to cudf strings column
- PR #3423 Port NVStrings htoi to cudf strings column
- PR #3425 Strings column copy_if_else implementation
- PR #3422 Move utilities to legacy
- PR #3201 Define and implement new datetime_ops APIs
- PR #3421 Port NVStrings find_multiple to cudf strings column
- PR #3448 Port scatter_to_tables to libcudf++
- PR #3458 Update strings sections in the transition guide
- PR #3462 Add `make_empty_column` and update `empty_like`.
- PR #3465 Port `aggregation` traits and utilities.
- PR #3214 Define and implement new unary operations APIs
- PR #3475 Add `bitmask_to_host` column utility
- PR #3487 Add is_boolean trait and random timestamp generator for testing
- PR #3492 Small cleanup (remove std::abs) and comment
- PR #3407 Allow multiple row-groups per task in dask_cudf read_parquet
- PR #3512 Remove unused CUDA conda labels
- PR #3500 cudf::fill()/cudf::repeat() support for strings columns.
- PR #3438 Update scalar and scalar_device_view to better support strings
- PR #3414 Add copy_range function for strings column
- PR #3685 Add string support to contiguous_split.
- PR #3471 Add scalar/column, column/scalar and scalar/scalar overloads to copy_if_else.
- PR #3451 Add support for implicit typecasting of join columns

## Bug Fixes

- PR #2895 Fixed dask_cudf group_split behavior to handle upstream rearrange_by_divisions
- PR #3048 Support for zero columned tables
- PR #3030 Fix snappy decoding regression in PR #3014
- PR #3041 Fixed exp to experimental namespace name change issue
- PR #3056 Add additional cmake hint for finding local build of RMM files
- PR #3060 Move copying.hpp includes to legacy
- PR #3139 Fixed java RMM auto initalization
- PR #3141 Java fix for relocated IO headers
- PR #3149 Rename column_wrapper.cuh to column_wrapper.hpp
- PR #3168 Fix mutable_column_device_view head const_cast
- PR #3199 Update JNI includes for legacy moves
- PR #3204 ORC writer: Fix ByteRLE encoding of NULLs
- PR #2994 Fix split_out-support but with hash_object_dispatch
- PR #3212 Fix string to date casting when format is not specified
- PR #3218 Fixes `row_lexicographic_comparator` issue with handling two tables
- PR #3228 Default initialize RMM when Java native dependencies are loaded
- PR #3012 replacing instances of `to_gpu_array` with `mem`
- PR #3236 Fix Numba 0.46+/CuPy 6.3 interface compatibility
- PR #3276 Update JNI includes for legacy moves
- PR #3256 Fix orc writer crash with multiple string columns
- PR #3211 Fix breaking change caused by rapidsai/rmm#167
- PR #3265 Fix dangling pointer in `is_sorted`
- PR #3267 ORC writer: fix incorrect ByteRLE encoding of long literal runs
- PR #3277 Fix invalid reference to deleted temporary in `is_sorted`.
- PR #3274 ORC writer: fix integer RLEv2 mode2 unsigned base value encoding
- PR #3279 Fix shutdown hang issues with pinned memory pool init executor
- PR #3280 Invalid children check in mutable_column_device_view
- PR #3289 fix java memory usage API for empty columns
- PR #3293 Fix loading of csv files zipped on MacOS (disabled zip min version check)
- PR #3295 Fix storing storing invalid RMM exec policies.
- PR #3307 Add pd.RangeIndex to from_pandas to fix dask_cudf meta_nonempty bug
- PR #3313 Fix public headers including non-public headers
- PR #3318 Revert arrow to 0.15.0 temporarily to unblock downstream projects CI
- PR #3317 Fix index-argument bug in dask_cudf parquet reader
- PR #3323 Fix `insert` non-assert test case
- PR #3341 Fix `Series` constructor converting NoneType to "None"
- PR #3326 Fix and test for detail::gather map iterator type inference
- PR #3334 Remove zero-size exception check from make_strings_column factories
- PR #3333 Fix compilation issues with `constexpr` functions not marked `__device__`
- PR #3340 Make all benchmarks use cudf base fixture to initialize RMM pool
- PR #3337 Fix Java to pad validity buffers to 64-byte boundary
- PR #3362 Fix `find_and_replace` upcasting series for python scalars and lists
- PR #3357 Disabling `column_view` iterators for non fixed-width types
- PR #3383 Fix : properly compute null counts for rolling_window.
- PR #3386 Removing external includes from `column_view.hpp`
- PR #3369 Add write_partition to dask_cudf to fix to_parquet bug
- PR #3388 Support getitem with bools when DataFrame has a MultiIndex
- PR #3408 Fix String and Column (De-)Serialization
- PR #3372 Fix dask-distributed scatter_by_map bug
- PR #3419 Fix a bug in parse_into_parts (incomplete input causing walking past the end of string).
- PR #3413 Fix dask_cudf read_csv file-list bug
- PR #3416 Fix memory leak in ColumnVector when pulling strings off the GPU
- PR #3424 Fix benchmark build by adding libcudacxx to benchmark's CMakeLists.txt
- PR #3435 Fix diff and shift for empty series
- PR #3439 Fix index-name bug in StringColumn concat
- PR #3445 Fix ORC Writer default stripe size
- PR #3459 Fix printing of invalid entries
- PR #3466 Fix gather null mask allocation for invalid index
- PR #3468 Fix memory leak issue in `drop_duplicates`
- PR #3474 Fix small doc error in capitalize Docs
- PR #3491 Fix more doc errors in NVStrings
- PR #3478 Fix as_index deep copy via Index.rename inplace arg
- PR #3476 Fix ORC reader timezone conversion
- PR #3188 Repr slices up large DataFrames
- PR #3519 Fix strings column concatenate handling zero-sized columns
- PR #3530 Fix copy_if_else test case fail issue
- PR #3523 Fix lgenfe issue with debug build
- PR #3532 Fix potential use-after-free in cudf parquet reader
- PR #3540 Fix unary_op null_mask bug and add missing test cases
- PR #3559 Use HighLevelGraph api in DataFrame constructor (Fix upstream compatibility)
- PR #3572 Fix CI Issue with hypothesis tests that are flaky


# cuDF 0.10.0 (16 Oct 2019)

## New Features

- PR #2423 Added `groupby.quantile()`
- PR #2522 Add Java bindings for NVStrings backed upper and lower case mutators
- PR #2605 Added Sort based groupby in libcudf
- PR #2607 Add Java bindings for parsing JSON
- PR #2629 Add dropna= parameter to groupby
- PR #2585 ORC & Parquet Readers: Remove millisecond timestamp restriction
- PR #2507 Add GPU-accelerated ORC Writer
- PR #2559 Add Series.tolist()
- PR #2653 Add Java bindings for rolling window operations
- PR #2480 Merge `custreamz` codebase into `cudf` repo
- PR #2674 Add __contains__ for Index/Series/Column
- PR #2635 Add support to read from remote and cloud sources like s3, gcs, hdfs
- PR #2722 Add Java bindings for NVTX ranges
- PR #2702 Add make_bool to dataset generation functions
- PR #2394 Move `rapidsai/custrings` into `cudf`
- PR #2734 Final sync of custrings source into cudf
- PR #2724 Add libcudf support for __contains__
- PR #2777 Add python bindings for porter stemmer measure functionality
- PR #2781 Add issorted to is_monotonic
- PR #2685 Add cudf::scatter_to_tables and cython binding
- PR #2743 Add Java bindings for NVStrings timestamp2long as part of String ColumnVector casting
- PR #2785 Add nvstrings Python docs
- PR #2786 Add benchmarks option to root build.sh
- PR #2802 Add `cudf::repeat()` and `cudf.Series.repeat()`
- PR #2773 Add Fisher's unbiased kurtosis and skew for Series/DataFrame
- PR #2748 Parquet Reader: Add option to specify loading of PANDAS index
- PR #2807 Add scatter_by_map to DataFrame python API
- PR #2836 Add nvstrings.code_points method
- PR #2844 Add Series/DataFrame notnull
- PR #2858 Add GTest type list utilities
- PR #2870 Add support for grouping by Series of arbitrary length
- PR #2719 Series covariance and Pearson correlation
- PR #2207 Beginning of libcudf overhaul: introduce new column and table types
- PR #2869 Add `cudf.CategoricalDtype`
- PR #2838 CSV Reader: Support ARROW_RANDOM_FILE input
- PR #2655 CuPy-based Series and Dataframe .values property
- PR #2803 Added `edit_distance_matrix()` function to calculate pairwise edit distance for each string on a given nvstrings object.
- PR #2811 Start of cudf strings column work based on 2207
- PR #2872 Add Java pinned memory pool allocator
- PR #2969 Add findAndReplaceAll to ColumnVector
- PR #2814 Add Datetimeindex.weekday
- PR #2999 Add timestamp conversion support for string categories
- PR #2918 Add cudf::column timestamp wrapper types

## Improvements

- PR #2578 Update legacy_groupby to use libcudf group_by_without_aggregation
- PR #2581 Removed `managed` allocator from hash map classes.
- PR #2571 Remove unnecessary managed memory from gdf_column_concat
- PR #2648 Cython/Python reorg
- PR #2588 Update Series.append documentation
- PR #2632 Replace dask-cudf set_index code with upstream
- PR #2682 Add cudf.set_allocator() function for easier allocator init
- PR #2642 Improve null printing and testing
- PR #2747 Add missing Cython headers / cudftestutil lib to conda package for cuspatial build
- PR #2706 Compute CSV format in device code to speedup performance
- PR #2673 Add support for np.longlong type
- PR #2703 move dask serialization dispatch into cudf
- PR #2728 Add YYMMDD to version tag for nightly conda packages
- PR #2729 Handle file-handle input in to_csv
- PR #2741 CSV Reader: Move kernel functions into its own file
- PR #2766 Improve nvstrings python cmake flexibility
- PR #2756 Add out_time_unit option to csv reader, support timestamp resolutions
- PR #2771 Stopgap alias for to_gpu_matrix()
- PR #2783 Support mapping input columns to function arguments in apply kernels
- PR #2645 libcudf unique_count for Series.nunique
- PR #2817 Dask-cudf: `read_parquet` support for remote filesystems
- PR #2823 improve java data movement debugging
- PR #2806 CSV Reader: Clean-up row offset operations
- PR #2640 Add dask wait/persist exmaple to 10 minute guide
- PR #2828 Optimizations of kernel launch configuration for `DataFrame.apply_rows` and `DataFrame.apply_chunks`
- PR #2831 Add `column` argument to `DataFrame.drop`
- PR #2775 Various optimizations to improve __getitem__ and __setitem__ performance
- PR #2810 cudf::allocate_like can optionally always allocate a mask.
- PR #2833 Parquet reader: align page data allocation sizes to 4-bytes to satisfy cuda-memcheck
- PR #2832 Using the new Python bindings for UCX
- PR #2856 Update group_split_cudf to use scatter_by_map
- PR #2890 Optionally keep serialized table data on the host.
- PR #2778 Doc: Updated and fixed some docstrings that were formatted incorrectly.
- PR #2830 Use YYMMDD tag in custreamz nightly build
- PR #2875 Java: Remove synchronized from register methods in MemoryCleaner
- PR #2887 Minor snappy decompression optimization
- PR #2899 Use new RMM API based on Cython
- PR #2788 Guide to Python UDFs
- PR #2919 Change java API to use operators in groupby namespace
- PR #2909 CSV Reader: Avoid row offsets host vector default init
- PR #2834 DataFrame supports setting columns via attribute syntax `df.x = col`
- PR #3147 DataFrame can be initialized from rows via list of tuples
- PR #3539 Restrict CuPy to 6

## Bug Fixes

- PR #2584 ORC Reader: fix parsing of `DECIMAL` index positions
- PR #2619 Fix groupby serialization/deserialization
- PR #2614 Update Java version to match
- PR #2601 Fixes nlargest(1) issue in Series and Dataframe
- PR #2610 Fix a bug in index serialization (properly pass DeviceNDArray)
- PR #2621 Fixes the floordiv issue of not promoting float type when rhs is 0
- PR #2611 Types Test: fix static casting from negative int to string
- PR #2618 IO Readers: Fix datasource memory map failure for multiple reads
- PR #2628 groupby_without_aggregation non-nullable input table produces non-nullable output
- PR #2615 fix string category partitioning in java API
- PR #2641 fix string category and timeunit concat in the java API
- PR #2649 Fix groupby issue resulting from column_empty bug
- PR #2658 Fix astype() for null categorical columns
- PR #2660 fix column string category and timeunit concat in the java API
- PR #2664 ORC reader: fix `skip_rows` larger than first stripe
- PR #2654 Allow Java gdfOrderBy to work with string categories
- PR #2669 AVRO reader: fix non-deterministic output
- PR #2668 Update Java bindings to specify timestamp units for ORC and Parquet readers
- PR #2679 AVRO reader: fix cuda errors when decoding compressed streams
- PR #2692 Add concatenation for data-frame with different headers (empty and non-empty)
- PR #2651 Remove nvidia driver installation from ci/cpu/build.sh
- PR #2697 Ensure csv reader sets datetime column time units
- PR #2698 Return RangeIndex from contiguous slice of RangeIndex
- PR #2672 Fix null and integer handling in round
- PR #2704 Parquet Reader: Fix crash when loading string column with nulls
- PR #2725 Fix Jitify issue with running on Turing using CUDA version < 10
- PR #2731 Fix building of benchmarks
- PR #2738 Fix java to find new NVStrings locations
- PR #2736 Pin Jitify branch to v0.10 version
- PR #2742 IO Readers: Fix possible silent failures when creating `NvStrings` instance
- PR #2753 Fix java quantile API calls
- PR #2762 Fix validity processing for time in java
- PR #2796 Fix handling string slicing and other nvstrings delegated methods with dask
- PR #2769 Fix link to API docs in README.md
- PR #2772 Handle multiindex pandas Series #2772
- PR #2749 Fix apply_rows/apply_chunks pessimistic null mask to use in_cols null masks only
- PR #2752 CSV Reader: Fix exception when there's no rows to process
- PR #2716 Added Exception for `StringMethods` in string methods
- PR #2787 Fix Broadcasting `None` to `cudf-series`
- PR #2794 Fix async race in NVCategory::get_value and get_value_bounds
- PR #2795 Fix java build/cast error
- PR #2496 Fix improper merge of two dataframes when names differ
- PR #2824 Fix issue with incorrect result when Numeric Series replace is called several times
- PR #2751 Replace value with null
- PR #2765 Fix Java inequality comparisons for string category
- PR #2818 Fix java join API to use new C++ join API
- PR #2841 Fix nvstrings.slice and slice_from for range (0,0)
- PR #2837 Fix join benchmark
- PR #2809 Add hash_df and group_split dispatch functions for dask
- PR #2843 Parquet reader: fix skip_rows when not aligned with page or row_group boundaries
- PR #2851 Deleted existing dask-cudf/record.txt
- PR #2854 Fix column creation from ephemeral objects exposing __cuda_array_interface__
- PR #2860 Fix boolean indexing when the result is a single row
- PR #2859 Fix tail method issue for string columns
- PR #2852 Fixed `cumsum()` and `cumprod()` on boolean series.
- PR #2865 DaskIO: Fix `read_csv` and `read_orc` when input is list of files
- PR #2750 Fixed casting values to cudf::bool8 so non-zero values always cast to true
- PR #2873 Fixed dask_cudf read_partition bug by generating ParquetDatasetPiece
- PR #2850 Fixes dask_cudf.read_parquet on partitioned datasets
- PR #2896 Properly handle `axis` string keywords in `concat`
- PR #2926 Update rounding algorithm to avoid using fmod
- PR #2968 Fix Java dependency loading when using NVTX
- PR #2963 Fix ORC writer uncompressed block indexing
- PR #2928 CSV Reader: Fix using `byte_range` for large datasets
- PR #2983 Fix sm_70+ race condition in gpu_unsnap
- PR #2964 ORC Writer: Segfault when writing mixed numeric and string columns
- PR #3007 Java: Remove unit test that frees RMM invalid pointer
- PR #3009 Fix orc reader RLEv2 patch position regression from PR #2507
- PR #3002 Fix CUDA invalid configuration errors reported after loading an ORC file without data
- PR #3035 Update update-version.sh for new docs locations
- PR #3038 Fix uninitialized stream parameter in device_table deleter
- PR #3064 Fixes groupby performance issue
- PR #3061 Add rmmInitialize to nvstrings gtests
- PR #3058 Fix UDF doc markdown formatting
- PR #3059 Add nvstrings python build instructions to contributing.md


# cuDF 0.9.0 (21 Aug 2019)

## New Features

- PR #1993 Add CUDA-accelerated series aggregations: mean, var, std
- PR #2111 IO Readers: Support memory buffer, file-like object, and URL inputs
- PR #2012 Add `reindex()` to DataFrame and Series
- PR #2097 Add GPU-accelerated AVRO reader
- PR #2098 Support binary ops on DFs and Series with mismatched indices
- PR #2160 Merge `dask-cudf` codebase into `cudf` repo
- PR #2149 CSV Reader: Add `hex` dtype for explicit hexadecimal parsing
- PR #2156 Add `upper_bound()` and `lower_bound()` for libcudf tables and `searchsorted()` for cuDF Series
- PR #2158 CSV Reader: Support single, non-list/dict argument for `dtype`
- PR #2177 CSV Reader: Add `parse_dates` parameter for explicit date inference
- PR #1744 cudf::apply_boolean_mask and cudf::drop_nulls support for cudf::table inputs (multi-column)
- PR #2196 Add `DataFrame.dropna()`
- PR #2197 CSV Writer: add `chunksize` parameter for `to_csv`
- PR #2215 `type_dispatcher` benchmark
- PR #2179 Add Java quantiles
- PR #2157 Add __array_function__ to DataFrame and Series
- PR #2212 Java support for ORC reader
- PR #2224 Add DataFrame isna, isnull, notna functions
- PR #2236 Add Series.drop_duplicates
- PR #2105 Add hash-based join benchmark
- PR #2316 Add unique, nunique, and value_counts for datetime columns
- PR #2337 Add Java support for slicing a ColumnVector
- PR #2049 Add cudf::merge (sorted merge)
- PR #2368 Full cudf+dask Parquet Support
- PR #2380 New cudf::is_sorted checks whether cudf::table is sorted
- PR #2356 Java column vector standard deviation support
- PR #2221 MultiIndex full indexing - Support iloc and wildcards for loc
- PR #2429 Java support for getting length of strings in a ColumnVector
- PR #2415 Add `value_counts` for series of any type
- PR #2446 Add __array_function__ for index
- PR #2437 ORC reader: Add 'use_np_dtypes' option
- PR #2382 Add CategoricalAccessor add, remove, rename, and ordering methods
- PR #2464 Native implement `__cuda_array_interface__` for Series/Index/Column objects
- PR #2425 Rolling window now accepts array-based user-defined functions
- PR #2442 Add __setitem__
- PR #2449 Java support for getting byte count of strings in a ColumnVector
- PR #2492 Add groupby.size() method
- PR #2358 Add cudf::nans_to_nulls: convert floating point column into bitmask
- PR #2489 Add drop argument to set_index
- PR #2491 Add Java bindings for ORC reader 'use_np_dtypes' option
- PR #2213 Support s/ms/us/ns DatetimeColumn time unit resolutions
- PR #2536 Add _constructor properties to Series and DataFrame

## Improvements

- PR #2103 Move old `column` and `bitmask` files into `legacy/` directory
- PR #2109 added name to Python column classes
- PR #1947 Cleanup serialization code
- PR #2125 More aggregate in java API
- PR #2127 Add in java Scalar tests
- PR #2088 Refactor of Python groupby code
- PR #2130 Java serialization and deserialization of tables.
- PR #2131 Chunk rows logic added to csv_writer
- PR #2129 Add functions in the Java API to support nullable column filtering
- PR #2165 made changes to get_dummies api for it to be available in MethodCache
- PR #2171 Add CodeCov integration, fix doc version, make --skip-tests work when invoking with source
- PR #2184 handle remote orc files for dask-cudf
- PR #2186 Add `getitem` and `getattr` style access to Rolling objects
- PR #2168 Use cudf.Column for CategoricalColumn's categories instead of a tuple
- PR #2193 DOC: cudf::type_dispatcher documentation for specializing dispatched functors
- PR #2199 Better java support for appending strings
- PR #2176 Added column dtype support for datetime, int8, int16 to csv_writer
- PR #2209 Matching `get_dummies` & `select_dtypes` behavior to pandas
- PR #2217 Updated Java bindings to use the new groupby API
- PR #2214 DOC: Update doc instructions to build/install `cudf` and `dask-cudf`
- PR #2220 Update Java bindings for reduction rename
- PR #2232 Move CodeCov upload from build script to Jenkins
- PR #2225 refactor to use libcudf for gathering columns in dataframes
- PR #2293 Improve join performance (faster compute_join_output_size)
- PR #2300 Create separate dask codeowners for dask-cudf codebase
- PR #2304 gdf_group_by_without_aggregations returns gdf_column
- PR #2309 Java readers: remove redundant copy of result pointers
- PR #2307 Add `black` and `isort` to style checker script
- PR #2345 Restore removal of old groupby implementation
- PR #2342 Improve `astype()` to operate all ways
- PR #2329 using libcudf cudf::copy for column deep copy
- PR #2344 DOC: docs on code formatting for contributors
- PR #2376 Add inoperative axis= and win_type= arguments to Rolling()
- PR #2378 remove dask for (de-)serialization of cudf objects
- PR #2353 Bump Arrow and Dask versions
- PR #2377 Replace `standard_python_slice` with just `slice.indices()`
- PR #2373 cudf.DataFrame enchancements & Series.values support
- PR #2392 Remove dlpack submodule; make cuDF's Cython API externally accessible
- PR #2430 Updated Java bindings to use the new unary API
- PR #2406 Moved all existing `table` related files to a `legacy/` directory
- PR #2350 Performance related changes to get_dummies
- PR #2420 Remove `cudautils.astype` and replace with `typecast.apply_cast`
- PR #2456 Small improvement to typecast utility
- PR #2458 Fix handling of thirdparty packages in `isort` config
- PR #2459 IO Readers: Consolidate all readers to use `datasource` class
- PR #2475 Exposed type_dispatcher.hpp, nvcategory_util.hpp and wrapper_types.hpp in the include folder
- PR #2484 Enabled building libcudf as a static library
- PR #2453 Streamline CUDA_REL environment variable
- PR #2483 Bundle Boost filesystem dependency in the Java jar
- PR #2486 Java API hash functions
- PR #2481 Adds the ignore_null_keys option to the java api
- PR #2490 Java api: support multiple aggregates for the same column
- PR #2510 Java api: uses table based apply_boolean_mask
- PR #2432 Use pandas formatting for console, html, and latex output
- PR #2573 Bump numba version to 0.45.1
- PR #2606 Fix references to notebooks-contrib

## Bug Fixes

- PR #2086 Fixed quantile api behavior mismatch in series & dataframe
- PR #2128 Add offset param to host buffer readers in java API.
- PR #2145 Work around binops validity checks for java
- PR #2146 Work around unary_math validity checks for java
- PR #2151 Fixes bug in cudf::copy_range where null_count was invalid
- PR #2139 matching to pandas describe behavior & fixing nan values issue
- PR #2161 Implicitly convert unsigned to signed integer types in binops
- PR #2154 CSV Reader: Fix bools misdetected as strings dtype
- PR #2178 Fix bug in rolling bindings where a view of an ephemeral column was being taken
- PR #2180 Fix issue with isort reordering `importorskip` below imports depending on them
- PR #2187 fix to honor dtype when numpy arrays are passed to columnops.as_column
- PR #2190 Fix issue in astype conversion of string column to 'str'
- PR #2208 Fix issue with calling `head()` on one row dataframe
- PR #2229 Propagate exceptions from Cython cdef functions
- PR #2234 Fix issue with local build script not properly building
- PR #2223 Fix CUDA invalid configuration errors reported after loading small compressed ORC files
- PR #2162 Setting is_unique and is_monotonic-related attributes
- PR #2244 Fix ORC RLEv2 delta mode decoding with nonzero residual delta width
- PR #2297 Work around `var/std` unsupported only at debug build
- PR #2302 Fixed java serialization corner case
- PR #2355 Handle float16 in binary operations
- PR #2311 Fix copy behaviour for GenericIndex
- PR #2349 Fix issues with String filter in java API
- PR #2323 Fix groupby on categoricals
- PR #2328 Ensure order is preserved in CategoricalAccessor._set_categories
- PR #2202 Fix issue with unary ops mishandling empty input
- PR #2326 Fix for bug in DLPack when reading multiple columns
- PR #2324 Fix cudf Docker build
- PR #2325 Fix ORC RLEv2 patched base mode decoding with nonzero patch width
- PR #2235 Fix get_dummies to be compatible with dask
- PR #2332 Zero initialize gdf_dtype_extra_info
- PR #2355 Handle float16 in binary operations
- PR #2360 Fix missing dtype handling in cudf.Series & columnops.as_column
- PR #2364 Fix quantile api and other trivial issues around it
- PR #2361 Fixed issue with `codes` of CategoricalIndex
- PR #2357 Fixed inconsistent type of index created with from_pandas vs direct construction
- PR #2389 Fixed Rolling __getattr__ and __getitem__ for offset based windows
- PR #2402 Fixed bug in valid mask computation in cudf::copy_if (apply_boolean_mask)
- PR #2401 Fix to a scalar datetime(of type Days) issue
- PR #2386 Correctly allocate output valids in groupby
- PR #2411 Fixed failures on binary op on single element string column
- PR #2422 Fix Pandas logical binary operation incompatibilites
- PR #2447 Fix CodeCov posting build statuses temporarily
- PR #2450 Fix erroneous null handling in `cudf.DataFrame`'s `apply_rows`
- PR #2470 Fix issues with empty strings and string categories (Java)
- PR #2471 Fix String Column Validity.
- PR #2481 Fix java validity buffer serialization
- PR #2485 Updated bytes calculation to use size_t to avoid overflow in column concat
- PR #2461 Fix groupby multiple aggregations same column
- PR #2514 Fix cudf::drop_nulls threshold handling in Cython
- PR #2516 Fix utilities include paths and meta.yaml header paths
- PR #2517 Fix device memory leak in to_dlpack tensor deleter
- PR #2431 Fix local build generated file ownerships
- PR #2511 Added import of orc, refactored exception handlers to not squash fatal exceptions
- PR #2527 Fix index and column input handling in dask_cudf read_parquet
- PR #2466 Fix `dataframe.query` returning null rows erroneously
- PR #2548 Orc reader: fix non-deterministic data decoding at chunk boundaries
- PR #2557 fix cudautils import in string.py
- PR #2521 Fix casting datetimes from/to the same resolution
- PR #2545 Fix MultiIndexes with datetime levels
- PR #2560 Remove duplicate `dlpack` definition in conda recipe
- PR #2567 Fix ColumnVector.fromScalar issues while dealing with null scalars
- PR #2565 Orc reader: fix incorrect data decoding of int64 data types
- PR #2577 Fix search benchmark compilation error by adding necessary header
- PR #2604 Fix a bug in copying.pyx:_normalize_types that upcasted int32 to int64


# cuDF 0.8.0 (27 June 2019)

## New Features

- PR #1524 Add GPU-accelerated JSON Lines parser with limited feature set
- PR #1569 Add support for Json objects to the JSON Lines reader
- PR #1622 Add Series.loc
- PR #1654 Add cudf::apply_boolean_mask: faster replacement for gdf_apply_stencil
- PR #1487 cython gather/scatter
- PR #1310 Implemented the slice/split functionality.
- PR #1630 Add Python layer to the GPU-accelerated JSON reader
- PR #1745 Add rounding of numeric columns via Numba
- PR #1772 JSON reader: add support for BytesIO and StringIO input
- PR #1527 Support GDF_BOOL8 in readers and writers
- PR #1819 Logical operators (AND, OR, NOT) for libcudf and cuDF
- PR #1813 ORC Reader: Add support for stripe selection
- PR #1828 JSON Reader: add suport for bool8 columns
- PR #1833 Add column iterator with/without nulls
- PR #1665 Add the point-in-polygon GIS function
- PR #1863 Series and Dataframe methods for all and any
- PR #1908 cudf::copy_range and cudf::fill for copying/assigning an index or range to a constant
- PR #1921 Add additional formats for typecasting to/from strings
- PR #1807 Add Series.dropna()
- PR #1987 Allow user defined functions in the form of ptx code to be passed to binops
- PR #1948 Add operator functions like `Series.add()` to DataFrame and Series
- PR #1954 Add skip test argument to GPU build script
- PR #2018 Add bindings for new groupby C++ API
- PR #1984 Add rolling window operations Series.rolling() and DataFrame.rolling()
- PR #1542 Python method and bindings for to_csv
- PR #1995 Add Java API
- PR #1998 Add google benchmark to cudf
- PR #1845 Add cudf::drop_duplicates, DataFrame.drop_duplicates
- PR #1652 Added `Series.where()` feature
- PR #2074 Java Aggregates, logical ops, and better RMM support
- PR #2140 Add a `cudf::transform` function
- PR #2068 Concatenation of different typed columns

## Improvements

- PR #1538 Replacing LesserRTTI with inequality_comparator
- PR #1703 C++: Added non-aggregating `insert` to `concurrent_unordered_map` with specializations to store pairs with a single atomicCAS when possible.
- PR #1422 C++: Added a RAII wrapper for CUDA streams
- PR #1701 Added `unique` method for stringColumns
- PR #1713 Add documentation for Dask-XGBoost
- PR #1666 CSV Reader: Improve performance for files with large number of columns
- PR #1725 Enable the ability to use a single column groupby as its own index
- PR #1759 Add an example showing simultaneous rolling averages to `apply_grouped` documentation
- PR #1746 C++: Remove unused code: `windowed_ops.cu`, `sorting.cu`, `hash_ops.cu`
- PR #1748 C++: Add `bool` nullability flag to `device_table` row operators
- PR #1764 Improve Numerical column: `mean_var` and `mean`
- PR #1767 Speed up Python unit tests
- PR #1770 Added build.sh script, updated CI scripts and documentation
- PR #1739 ORC Reader: Add more pytest coverage
- PR #1696 Added null support in `Series.replace()`.
- PR #1390 Added some basic utility functions for `gdf_column`'s
- PR #1791 Added general column comparison code for testing
- PR #1795 Add printing of git submodule info to `print_env.sh`
- PR #1796 Removing old sort based group by code and gdf_filter
- PR #1811 Added funtions for copying/allocating `cudf::table`s
- PR #1838 Improve columnops.column_empty so that it returns typed columns instead of a generic Column
- PR #1890 Add utils.get_dummies- a pandas-like wrapper around one_hot-encoding
- PR #1823 CSV Reader: default the column type to string for empty dataframes
- PR #1827 Create bindings for scalar-vector binops, and update one_hot_encoding to use them
- PR #1817 Operators now support different sized dataframes as long as they don't share different sized columns
- PR #1855 Transition replace_nulls to new C++ API and update corresponding Cython/Python code
- PR #1858 Add `std::initializer_list` constructor to `column_wrapper`
- PR #1846 C++ type-erased gdf_equal_columns test util; fix gdf_equal_columns logic error
- PR #1390 Added some basic utility functions for `gdf_column`s
- PR #1391 Tidy up bit-resolution-operation and bitmask class code
- PR #1882 Add iloc functionality to MultiIndex dataframes
- PR #1884 Rolling windows: general enhancements and better coverage for unit tests
- PR #1886 support GDF_STRING_CATEGORY columns in apply_boolean_mask, drop_nulls and other libcudf functions
- PR #1896 Improve performance of groupby with levels specified in dask-cudf
- PR #1915 Improve iloc performance for non-contiguous row selection
- PR #1859 Convert read_json into a C++ API
- PR #1919 Rename libcudf namespace gdf to namespace cudf
- PR #1850 Support left_on and right_on for DataFrame merge operator
- PR #1930 Specialize constructor for `cudf::bool8` to cast argument to `bool`
- PR #1938 Add default constructor for `column_wrapper`
- PR #1930 Specialize constructor for `cudf::bool8` to cast argument to `bool`
- PR #1952 consolidate libcudf public API headers in include/cudf
- PR #1949 Improved selection with boolmask using libcudf `apply_boolean_mask`
- PR #1956 Add support for nulls in `query()`
- PR #1973 Update `std::tuple` to `std::pair` in top-most libcudf APIs and C++ transition guide
- PR #1981 Convert read_csv into a C++ API
- PR #1868 ORC Reader: Support row index for speed up on small/medium datasets
- PR #1964 Added support for list-like types in Series.str.cat
- PR #2005 Use HTML5 details tag in bug report issue template
- PR #2003 Removed few redundant unit-tests from test_string.py::test_string_cat
- PR #1944 Groupby design improvements
- PR #2017 Convert `read_orc()` into a C++ API
- PR #2011 Convert `read_parquet()` into a C++ API
- PR #1756 Add documentation "10 Minutes to cuDF and dask_cuDF"
- PR #2034 Adding support for string columns concatenation using "add" binary operator
- PR #2042 Replace old "10 Minutes" guide with new guide for docs build process
- PR #2036 Make library of common test utils to speed up tests compilation
- PR #2022 Facilitating get_dummies to be a high level api too
- PR #2050 Namespace IO readers and add back free-form `read_xxx` functions
- PR #2104 Add a functional ``sort=`` keyword argument to groupby
- PR #2108 Add `find_and_replace` for StringColumn for replacing single values
- PR #1803 cuDF/CuPy interoperability documentation

## Bug Fixes

- PR #1465 Fix for test_orc.py and test_sparse_df.py test failures
- PR #1583 Fix underlying issue in `as_index()` that was causing `Series.quantile()` to fail
- PR #1680 Add errors= keyword to drop() to fix cudf-dask bug
- PR #1651 Fix `query` function on empty dataframe
- PR #1616 Fix CategoricalColumn to access categories by index instead of iteration
- PR #1660 Fix bug in `loc` when indexing with a column name (a string)
- PR #1683 ORC reader: fix timestamp conversion to UTC
- PR #1613 Improve CategoricalColumn.fillna(-1) performance
- PR #1642 Fix failure of CSV_TEST gdf_csv_test.SkiprowsNrows on multiuser systems
- PR #1709 Fix handling of `datetime64[ms]` in `dataframe.select_dtypes`
- PR #1704 CSV Reader: Add support for the plus sign in number fields
- PR #1687 CSV reader: return an empty dataframe for zero size input
- PR #1757 Concatenating columns with null columns
- PR #1755 Add col_level keyword argument to melt
- PR #1758 Fix df.set_index() when setting index from an empty column
- PR #1749 ORC reader: fix long strings of NULL values resulting in incorrect data
- PR #1742 Parquet Reader: Fix index column name to match PANDAS compat
- PR #1782 Update libcudf doc version
- PR #1783 Update conda dependencies
- PR #1786 Maintain the original series name in series.unique output
- PR #1760 CSV Reader: fix segfault when dtype list only includes columns from usecols list
- PR #1831 build.sh: Assuming python is in PATH instead of using PYTHON env var
- PR #1839 Raise an error instead of segfaulting when transposing a DataFrame with StringColumns
- PR #1840 Retain index correctly during merge left_on right_on
- PR #1825 cuDF: Multiaggregation Groupby Failures
- PR #1789 CSV Reader: Fix missing support for specifying `int8` and `int16` dtypes
- PR #1857 Cython Bindings: Handle `bool` columns while calling `column_view_from_NDArrays`
- PR #1849 Allow DataFrame support methods to pass arguments to the methods
- PR #1847 Fixed #1375 by moving the nvstring check into the wrapper function
- PR #1864 Fixing cudf reduction for POWER platform
- PR #1869 Parquet reader: fix Dask timestamps not matching with Pandas (convert to milliseconds)
- PR #1876 add dtype=bool for `any`, `all` to treat integer column correctly
- PR #1875 CSV reader: take NaN values into account in dtype detection
- PR #1873 Add column dtype checking for the all/any methods
- PR #1902 Bug with string iteration in _apply_basic_agg
- PR #1887 Fix for initialization issue in pq_read_arg,orc_read_arg
- PR #1867 JSON reader: add support for null/empty fields, including the 'null' literal
- PR #1891 Fix bug #1750 in string column comparison
- PR #1909 Support of `to_pandas()` of boolean series with null values
- PR #1923 Use prefix removal when two aggs are called on a SeriesGroupBy
- PR #1914 Zero initialize gdf_column local variables
- PR #1959 Add support for comparing boolean Series to scalar
- PR #1966 Ignore index fix in series append
- PR #1967 Compute index __sizeof__ only once for DataFrame __sizeof__
- PR #1977 Support CUDA installation in default system directories
- PR #1982 Fixes incorrect index name after join operation
- PR #1985 Implement `GDF_PYMOD`, a special modulo that follows python's sign rules
- PR #1991 Parquet reader: fix decoding of NULLs
- PR #1990 Fixes a rendering bug in the `apply_grouped` documentation
- PR #1978 Fix for values being filled in an empty dataframe
- PR #2001 Correctly create MultiColumn from Pandas MultiColumn
- PR #2006 Handle empty dataframe groupby construction for dask
- PR #1965 Parquet Reader: Fix duplicate index column when it's already in `use_cols`
- PR #2033 Add pip to conda environment files to fix warning
- PR #2028 CSV Reader: Fix reading of uncompressed files without a recognized file extension
- PR #2073 Fix an issue when gathering columns with NVCategory and nulls
- PR #2053 cudf::apply_boolean_mask return empty column for empty boolean mask
- PR #2066 exclude `IteratorTest.mean_var_output` test from debug build
- PR #2069 Fix JNI code to use read_csv and read_parquet APIs
- PR #2071 Fix bug with unfound transitive dependencies for GTests in Ubuntu 18.04
- PR #2089 Configure Sphinx to render params correctly
- PR #2091 Fix another bug with unfound transitive dependencies for `cudftestutils` in Ubuntu 18.04
- PR #2115 Just apply `--disable-new-dtags` instead of trying to define all the transitive dependencies
- PR #2106 Fix errors in JitCache tests caused by sharing of device memory between processes
- PR #2120 Fix errors in JitCache tests caused by running multiple threads on the same data
- PR #2102 Fix memory leak in groupby
- PR #2113 fixed typo in to_csv code example


# cudf 0.7.2 (16 May 2019)

## New Features

- PR #1735 Added overload for atomicAdd on int64. Streamlined implementation of custom atomic overloads.
- PR #1741 Add MultiIndex concatenation

## Bug Fixes

- PR #1718 Fix issue with SeriesGroupBy MultiIndex in dask-cudf
- PR #1734 Python: fix performance regression for groupby count() aggregations
- PR #1768 Cython: fix handling read only schema buffers in gpuarrow reader


# cudf 0.7.1 (11 May 2019)

## New Features

- PR #1702 Lazy load MultiIndex to return groupby performance to near optimal.

## Bug Fixes

- PR #1708 Fix handling of `datetime64[ms]` in `dataframe.select_dtypes`


# cuDF 0.7.0 (10 May 2019)

## New Features

- PR #982 Implement gdf_group_by_without_aggregations and gdf_unique_indices functions
- PR #1142 Add `GDF_BOOL` column type
- PR #1194 Implement overloads for CUDA atomic operations
- PR #1292 Implemented Bitwise binary ops AND, OR, XOR (&, |, ^)
- PR #1235 Add GPU-accelerated Parquet Reader
- PR #1335 Added local_dict arg in `DataFrame.query()`.
- PR #1282 Add Series and DataFrame.describe()
- PR #1356 Rolling windows
- PR #1381 Add DataFrame._get_numeric_data
- PR #1388 Add CODEOWNERS file to auto-request reviews based on where changes are made
- PR #1396 Add DataFrame.drop method
- PR #1413 Add DataFrame.melt method
- PR #1412 Add DataFrame.pop()
- PR #1419 Initial CSV writer function
- PR #1441 Add Series level cumulative ops (cumsum, cummin, cummax, cumprod)
- PR #1420 Add script to build and test on a local gpuCI image
- PR #1440 Add DatetimeColumn.min(), DatetimeColumn.max()
- PR #1455 Add Series.Shift via Numba kernel
- PR #1441 Add Series level cumulative ops (cumsum, cummin, cummax, cumprod)
- PR #1461 Add Python coverage test to gpu build
- PR #1445 Parquet Reader: Add selective reading of rows and row group
- PR #1532 Parquet Reader: Add support for INT96 timestamps
- PR #1516 Add Series and DataFrame.ndim
- PR #1556 Add libcudf C++ transition guide
- PR #1466 Add GPU-accelerated ORC Reader
- PR #1565 Add build script for nightly doc builds
- PR #1508 Add Series isna, isnull, and notna
- PR #1456 Add Series.diff() via Numba kernel
- PR #1588 Add Index `astype` typecasting
- PR #1301 MultiIndex support
- PR #1599 Level keyword supported in groupby
- PR #929 Add support operations to dataframe
- PR #1609 Groupby accept list of Series
- PR #1658 Support `group_keys=True` keyword in groupby method

## Improvements

- PR #1531 Refactor closures as private functions in gpuarrow
- PR #1404 Parquet reader page data decoding speedup
- PR #1076 Use `type_dispatcher` in join, quantiles, filter, segmented sort, radix sort and hash_groupby
- PR #1202 Simplify README.md
- PR #1149 CSV Reader: Change convertStrToValue() functions to `__device__` only
- PR #1238 Improve performance of the CUDA trie used in the CSV reader
- PR #1245 Use file cache for JIT kernels
- PR #1278 Update CONTRIBUTING for new conda environment yml naming conventions
- PR #1163 Refactored UnaryOps. Reduced API to two functions: `gdf_unary_math` and `gdf_cast`. Added `abs`, `-`, and `~` ops. Changed bindings to Cython
- PR #1284 Update docs version
- PR #1287 add exclude argument to cudf.select_dtype function
- PR #1286 Refactor some of the CSV Reader kernels into generic utility functions
- PR #1291 fillna in `Series.to_gpu_array()` and `Series.to_array()` can accept the scalar too now.
- PR #1005 generic `reduction` and `scan` support
- PR #1349 Replace modernGPU sort join with thrust.
- PR #1363 Add a dataframe.mean(...) that raises NotImplementedError to satisfy `dask.dataframe.utils.is_dataframe_like`
- PR #1319 CSV Reader: Use column wrapper for gdf_column output alloc/dealloc
- PR #1376 Change series quantile default to linear
- PR #1399 Replace CFFI bindings for NVTX functions with Cython bindings
- PR #1389 Refactored `set_null_count()`
- PR #1386 Added macros `GDF_TRY()`, `CUDF_TRY()` and `ASSERT_CUDF_SUCCEEDED()`
- PR #1435 Rework CMake and conda recipes to depend on installed libraries
- PR #1391 Tidy up bit-resolution-operation and bitmask class code
- PR #1439 Add cmake variable to enable compiling CUDA code with -lineinfo
- PR #1462 Add ability to read parquet files from arrow::io::RandomAccessFile
- PR #1453 Convert CSV Reader CFFI to Cython
- PR #1479 Convert Parquet Reader CFFI to Cython
- PR #1397 Add a utility function for producing an overflow-safe kernel launch grid configuration
- PR #1382 Add GPU parsing of nested brackets to cuIO parsing utilities
- PR #1481 Add cudf::table constructor to allocate a set of `gdf_column`s
- PR #1484 Convert GroupBy CFFI to Cython
- PR #1463 Allow and default melt keyword argument var_name to be None
- PR #1486 Parquet Reader: Use device_buffer rather than device_ptr
- PR #1525 Add cudatoolkit conda dependency
- PR #1520 Renamed `src/dataframe` to `src/table` and moved `table.hpp`. Made `types.hpp` to be type declarations only.
- PR #1492 Convert transpose CFFI to Cython
- PR #1495 Convert binary and unary ops CFFI to Cython
- PR #1503 Convert sorting and hashing ops CFFI to Cython
- PR #1522 Use latest release version in update-version CI script
- PR #1533 Remove stale join CFFI, fix memory leaks in join Cython
- PR #1521 Added `row_bitmask` to compute bitmask for rows of a table. Merged `valids_ops.cu` and `bitmask_ops.cu`
- PR #1553 Overload `hash_row` to avoid using intial hash values. Updated `gdf_hash` to select between overloads
- PR #1585 Updated `cudf::table` to maintain own copy of wrapped `gdf_column*`s
- PR #1559 Add `except +` to all Cython function definitions to catch C++ exceptions properly
- PR #1617 `has_nulls` and `column_dtypes` for `cudf::table`
- PR #1590 Remove CFFI from the build / install process entirely
- PR #1536 Convert gpuarrow CFFI to Cython
- PR #1655 Add `Column._pointer` as a way to access underlying `gdf_column*` of a `Column`
- PR #1655 Update readme conda install instructions for cudf version 0.6 and 0.7


## Bug Fixes

- PR #1233 Fix dtypes issue while adding the column to `str` dataframe.
- PR #1254 CSV Reader: fix data type detection for floating-point numbers in scientific notation
- PR #1289 Fix looping over each value instead of each category in concatenation
- PR #1293 Fix Inaccurate error message in join.pyx
- PR #1308 Add atomicCAS overload for `int8_t`, `int16_t`
- PR #1317 Fix catch polymorphic exception by reference in ipc.cu
- PR #1325 Fix dtype of null bitmasks to int8
- PR #1326 Update build documentation to use -DCMAKE_CXX11_ABI=ON
- PR #1334 Add "na_position" argument to CategoricalColumn sort_by_values
- PR #1321 Fix out of bounds warning when checking Bzip2 header
- PR #1359 Add atomicAnd/Or/Xor for integers
- PR #1354 Fix `fillna()` behaviour when replacing values with different dtypes
- PR #1347 Fixed core dump issue while passing dict_dtypes without column names in `cudf.read_csv()`
- PR #1379 Fixed build failure caused due to error: 'col_dtype' may be used uninitialized
- PR #1392 Update cudf Dockerfile and package_versions.sh
- PR #1385 Added INT8 type to `_schema_to_dtype` for use in GpuArrowReader
- PR #1393 Fixed a bug in `gdf_count_nonzero_mask()` for the case of 0 bits to count
- PR #1395 Update CONTRIBUTING to use the environment variable CUDF_HOME
- PR #1416 Fix bug at gdf_quantile_exact and gdf_quantile_appox
- PR #1421 Fix remove creation of series multiple times during `add_column()`
- PR #1405 CSV Reader: Fix memory leaks on read_csv() failure
- PR #1328 Fix CategoricalColumn to_arrow() null mask
- PR #1433 Fix NVStrings/categories includes
- PR #1432 Update NVStrings to 0.7.* to coincide with 0.7 development
- PR #1483 Modify CSV reader to avoid cropping blank quoted characters in non-string fields
- PR #1446 Merge 1275 hotfix from master into branch-0.7
- PR #1447 Fix legacy groupby apply docstring
- PR #1451 Fix hash join estimated result size is not correct
- PR #1454 Fix local build script improperly change directory permissions
- PR #1490 Require Dask 1.1.0+ for `is_dataframe_like` test or skip otherwise.
- PR #1491 Use more specific directories & groups in CODEOWNERS
- PR #1497 Fix Thrust issue on CentOS caused by missing default constructor of host_vector elements
- PR #1498 Add missing include guard to device_atomics.cuh and separated DEVICE_ATOMICS_TEST
- PR #1506 Fix csv-write call to updated NVStrings method
- PR #1510 Added nvstrings `fillna()` function
- PR #1507 Parquet Reader: Default string data to GDF_STRING
- PR #1535 Fix doc issue to ensure correct labelling of cudf.series
- PR #1537 Fix `undefined reference` link error in HashPartitionTest
- PR #1548 Fix ci/local/build.sh README from using an incorrect image example
- PR #1551 CSV Reader: Fix integer column name indexing
- PR #1586 Fix broken `scalar_wrapper::operator==`
- PR #1591 ORC/Parquet Reader: Fix missing import for FileNotFoundError exception
- PR #1573 Parquet Reader: Fix crash due to clash with ORC reader datasource
- PR #1607 Revert change of `column.to_dense_buffer` always return by copy for performance concerns
- PR #1618 ORC reader: fix assert & data output when nrows/skiprows isn't aligned to stripe boundaries
- PR #1631 Fix failure of TYPES_TEST on some gcc-7 based systems.
- PR #1641 CSV Reader: Fix skip_blank_lines behavior with Windows line terminators (\r\n)
- PR #1648 ORC reader: fix non-deterministic output when skiprows is non-zero
- PR #1676 Fix groupby `as_index` behaviour with `MultiIndex`
- PR #1659 Fix bug caused by empty groupbys and multiindex slicing throwing exceptions
- PR #1656 Correct Groupby failure in dask when un-aggregable columns are left in dataframe.
- PR #1689 Fix groupby performance regression
- PR #1694 Add Cython as a runtime dependency since it's required in `setup.py`


# cuDF 0.6.1 (25 Mar 2019)

## Bug Fixes

- PR #1275 Fix CentOS exception in DataFrame.hash_partition from using value "returned" by a void function


# cuDF 0.6.0 (22 Mar 2019)

## New Features

- PR #760 Raise `FileNotFoundError` instead of `GDF_FILE_ERROR` in `read_csv` if the file does not exist
- PR #539 Add Python bindings for replace function
- PR #823 Add Doxygen configuration to enable building HTML documentation for libcudf C/C++ API
- PR #807 CSV Reader: Add byte_range parameter to specify the range in the input file to be read
- PR #857 Add Tail method for Series/DataFrame and update Head method to use iloc
- PR #858 Add series feature hashing support
- PR #871 CSV Reader: Add support for NA values, including user specified strings
- PR #893 Adds PyArrow based parquet readers / writers to Python, fix category dtype handling, fix arrow ingest buffer size issues
- PR #867 CSV Reader: Add support for ignoring blank lines and comment lines
- PR #887 Add Series digitize method
- PR #895 Add Series groupby
- PR #898 Add DataFrame.groupby(level=0) support
- PR #920 Add feather, JSON, HDF5 readers / writers from PyArrow / Pandas
- PR #888 CSV Reader: Add prefix parameter for column names, used when parsing without a header
- PR #913 Add DLPack support: convert between cuDF DataFrame and DLTensor
- PR #939 Add ORC reader from PyArrow
- PR #918 Add Series.groupby(level=0) support
- PR #906 Add binary and comparison ops to DataFrame
- PR #958 Support unary and binary ops on indexes
- PR #964 Add `rename` method to `DataFrame`, `Series`, and `Index`
- PR #985 Add `Series.to_frame` method
- PR #985 Add `drop=` keyword to reset_index method
- PR #994 Remove references to pygdf
- PR #990 Add external series groupby support
- PR #988 Add top-level merge function to cuDF
- PR #992 Add comparison binaryops to DateTime columns
- PR #996 Replace relative path imports with absolute paths in tests
- PR #995 CSV Reader: Add index_col parameter to specify the column name or index to be used as row labels
- PR #1004 Add `from_gpu_matrix` method to DataFrame
- PR #997 Add property index setter
- PR #1007 Replace relative path imports with absolute paths in cudf
- PR #1013 select columns with df.columns
- PR #1016 Rename Series.unique_count() to nunique() to match pandas API
- PR #947 Prefixsum to handle nulls and float types
- PR #1029 Remove rest of relative path imports
- PR #1021 Add filtered selection with assignment for Dataframes
- PR #872 Adding NVCategory support to cudf apis
- PR #1052 Add left/right_index and left/right_on keywords to merge
- PR #1091 Add `indicator=` and `suffixes=` keywords to merge
- PR #1107 Add unsupported keywords to Series.fillna
- PR #1032 Add string support to cuDF python
- PR #1136 Removed `gdf_concat`
- PR #1153 Added function for getting the padded allocation size for valid bitmask
- PR #1148 Add cudf.sqrt for dataframes and Series
- PR #1159 Add Python bindings for libcudf dlpack functions
- PR #1155 Add __array_ufunc__ for DataFrame and Series for sqrt
- PR #1168 to_frame for series accepts a name argument


## Improvements

- PR #1218 Add dask-cudf page to API docs
- PR #892 Add support for heterogeneous types in binary ops with JIT
- PR #730 Improve performance of `gdf_table` constructor
- PR #561 Add Doxygen style comments to Join CUDA functions
- PR #813 unified libcudf API functions by replacing gpu_ with gdf_
- PR #822 Add support for `__cuda_array_interface__` for ingest
- PR #756 Consolidate common helper functions from unordered map and multimap
- PR #753 Improve performance of groupby sum and average, especially for cases with few groups.
- PR #836 Add ingest support for arrow chunked arrays in Column, Series, DataFrame creation
- PR #763 Format doxygen comments for csv_read_arg struct
- PR #532 CSV Reader: Use type dispatcher instead of switch block
- PR #694 Unit test utilities improvements
- PR #878 Add better indexing to Groupby
- PR #554 Add `empty` method and `is_monotonic` attribute to `Index`
- PR #1040 Fixed up Doxygen comment tags
- PR #909 CSV Reader: Avoid host->device->host copy for header row data
- PR #916 Improved unit testing and error checking for `gdf_column_concat`
- PR #941 Replace `numpy` call in `Series.hash_encode` with `numba`
- PR #942 Added increment/decrement operators for wrapper types
- PR #943 Updated `count_nonzero_mask` to return `num_rows` when the mask is null
- PR #952 Added trait to map C++ type to `gdf_dtype`
- PR #966 Updated RMM submodule.
- PR #998 Add IO reader/writer modules to API docs, fix for missing cudf.Series docs
- PR #1017 concatenate along columns for Series and DataFrames
- PR #1002 Support indexing a dataframe with another boolean dataframe
- PR #1018 Better concatenation for Series and Dataframes
- PR #1036 Use Numpydoc style docstrings
- PR #1047 Adding gdf_dtype_extra_info to gdf_column_view_augmented
- PR #1054 Added default ctor to SerialTrieNode to overcome Thrust issue in CentOS7 + CUDA10
- PR #1024 CSV Reader: Add support for hexadecimal integers in integral-type columns
- PR #1033 Update `fillna()` to use libcudf function `gdf_replace_nulls`
- PR #1066 Added inplace assignment for columns and select_dtypes for dataframes
- PR #1026 CSV Reader: Change the meaning and type of the quoting parameter to match Pandas
- PR #1100 Adds `CUDF_EXPECTS` error-checking macro
- PR #1092 Fix select_dtype docstring
- PR #1111 Added cudf::table
- PR #1108 Sorting for datetime columns
- PR #1120 Return a `Series` (not a `Column`) from `Series.cat.set_categories()`
- PR #1128 CSV Reader: The last data row does not need to be line terminated
- PR #1183 Bump Arrow version to 0.12.1
- PR #1208 Default to CXX11_ABI=ON
- PR #1252 Fix NVStrings dependencies for cuda 9.2 and 10.0
- PR #2037 Optimize the existing `gather` and `scatter` routines in `libcudf`

## Bug Fixes

- PR #821 Fix flake8 issues revealed by flake8 update
- PR #808 Resolved renamed `d_columns_valids` variable name
- PR #820 CSV Reader: fix the issue where reader adds additional rows when file uses 
 as a line terminator
- PR #780 CSV Reader: Fix scientific notation parsing and null values for empty quotes
- PR #815 CSV Reader: Fix data parsing when tabs are present in the input CSV file
- PR #850 Fix bug where left joins where the left df has 0 rows causes a crash
- PR #861 Fix memory leak by preserving the boolean mask index
- PR #875 Handle unnamed indexes in to/from arrow functions
- PR #877 Fix ingest of 1 row arrow tables in from arrow function
- PR #876 Added missing `<type_traits>` include
- PR #889 Deleted test_rmm.py which has now moved to RMM repo
- PR #866 Merge v0.5.1 numpy ABI hotfix into 0.6
- PR #917 value_counts return int type on empty columns
- PR #611 Renamed `gdf_reduce_optimal_output_size()` -> `gdf_reduction_get_intermediate_output_size()`
- PR #923 fix index for negative slicing for cudf dataframe and series
- PR #927 CSV Reader: Fix category GDF_CATEGORY hashes not being computed properly
- PR #921 CSV Reader: Fix parsing errors with delim_whitespace, quotations in the header row, unnamed columns
- PR #933 Fix handling objects of all nulls in series creation
- PR #940 CSV Reader: Fix an issue where the last data row is missing when using byte_range
- PR #945 CSV Reader: Fix incorrect datetime64 when milliseconds or space separator are used
- PR #959 Groupby: Problem with column name lookup
- PR #950 Converting dataframe/recarry with non-contiguous arrays
- PR #963 CSV Reader: Fix another issue with missing data rows when using byte_range
- PR #999 Fix 0 sized kernel launches and empty sort_index exception
- PR #993 Fix dtype in selecting 0 rows from objects
- PR #1009 Fix performance regression in `to_pandas` method on DataFrame
- PR #1008 Remove custom dask communication approach
- PR #1001 CSV Reader: Fix a memory access error when reading a large (>2GB) file with date columns
- PR #1019 Binary Ops: Fix error when one input column has null mask but other doesn't
- PR #1014 CSV Reader: Fix false positives in bool value detection
- PR #1034 CSV Reader: Fix parsing floating point precision and leading zero exponents
- PR #1044 CSV Reader: Fix a segfault when byte range aligns with a page
- PR #1058 Added support for `DataFrame.loc[scalar]`
- PR #1060 Fix column creation with all valid nan values
- PR #1073 CSV Reader: Fix an issue where a column name includes the return character
- PR #1090 Updating Doxygen Comments
- PR #1080 Fix dtypes returned from loc / iloc because of lists
- PR #1102 CSV Reader: Minor fixes and memory usage improvements
- PR #1174: Fix release script typo
- PR #1137 Add prebuild script for CI
- PR #1118 Enhanced the `DataFrame.from_records()` feature
- PR #1129 Fix join performance with index parameter from using numpy array
- PR #1145 Issue with .agg call on multi-column dataframes
- PR #908 Some testing code cleanup
- PR #1167 Fix issue with null_count not being set after inplace fillna()
- PR #1184 Fix iloc performance regression
- PR #1185 Support left_on/right_on and also on=str in merge
- PR #1200 Fix allocating bitmasks with numba instead of rmm in allocate_mask function
- PR #1213 Fix bug with csv reader requesting subset of columns using wrong datatype
- PR #1223 gpuCI: Fix label on rapidsai channel on gpu build scripts
- PR #1242 Add explicit Thrust exec policy to fix NVCATEGORY_TEST segfault on some platforms
- PR #1246 Fix categorical tests that failed due to bad implicit type conversion
- PR #1255 Fix overwriting conda package main label uploads
- PR #1259 Add dlpack includes to pip build


# cuDF 0.5.1 (05 Feb 2019)

## Bug Fixes

- PR #842 Avoid using numpy via cimport to prevent ABI issues in Cython compilation


# cuDF 0.5.0 (28 Jan 2019)

## New Features

- PR #722 Add bzip2 decompression support to `read_csv()`
- PR #693 add ZLIB-based GZIP/ZIP support to `read_csv_strings()`
- PR #411 added null support to gdf_order_by (new API) and cudf_table::sort
- PR #525 Added GitHub Issue templates for bugs, documentation, new features, and questions
- PR #501 CSV Reader: Add support for user-specified decimal point and thousands separator to read_csv_strings()
- PR #455 CSV Reader: Add support for user-specified decimal point and thousands separator to read_csv()
- PR #439 add `DataFrame.drop` method similar to pandas
- PR #356 add `DataFrame.transpose` method and `DataFrame.T` property similar to pandas
- PR #505 CSV Reader: Add support for user-specified boolean values
- PR #350 Implemented Series replace function
- PR #490 Added print_env.sh script to gather relevant environment details when reporting cuDF issues
- PR #474 add ZLIB-based GZIP/ZIP support to `read_csv()`
- PR #547 Added melt similar to `pandas.melt()`
- PR #491 Add CI test script to check for updates to CHANGELOG.md in PRs
- PR #550 Add CI test script to check for style issues in PRs
- PR #558 Add CI scripts for cpu-based conda and gpu-based test builds
- PR #524 Add Boolean Indexing
- PR #564 Update python `sort_values` method to use updated libcudf `gdf_order_by` API
- PR #509 CSV Reader: Input CSV file can now be passed in as a text or a binary buffer
- PR #607 Add `__iter__` and iteritems to DataFrame class
- PR #643 added a new api gdf_replace_nulls that allows a user to replace nulls in a column

## Improvements

- PR #426 Removed sort-based groupby and refactored existing groupby APIs. Also improves C++/CUDA compile time.
- PR #461 Add `CUDF_HOME` variable in README.md to replace relative pathing.
- PR #472 RMM: Created centralized rmm::device_vector alias and rmm::exec_policy
- PR #500 Improved the concurrent hash map class to support partitioned (multi-pass) hash table building.
- PR #454 Improve CSV reader docs and examples
- PR #465 Added templated C++ API for RMM to avoid explicit cast to `void**`
- PR #513 `.gitignore` tweaks
- PR #521 Add `assert_eq` function for testing
- PR #502 Simplify Dockerfile for local dev, eliminate old conda/pip envs
- PR #549 Adds `-rdynamic` compiler flag to nvcc for Debug builds
- PR #472 RMM: Created centralized rmm::device_vector alias and rmm::exec_policy
- PR #577 Added external C++ API for scatter/gather functions
- PR #500 Improved the concurrent hash map class to support partitioned (multi-pass) hash table building
- PR #583 Updated `gdf_size_type` to `int`
- PR #500 Improved the concurrent hash map class to support partitioned (multi-pass) hash table building
- PR #617 Added .dockerignore file. Prevents adding stale cmake cache files to the docker container
- PR #658 Reduced `JOIN_TEST` time by isolating overflow test of hash table size computation
- PR #664 Added Debuging instructions to README
- PR #651 Remove noqa marks in `__init__.py` files
- PR #671 CSV Reader: uncompressed buffer input can be parsed without explicitly specifying compression as None
- PR #684 Make RMM a submodule
- PR #718 Ensure sum, product, min, max methods pandas compatibility on empty datasets
- PR #720 Refactored Index classes to make them more Pandas-like, added CategoricalIndex
- PR #749 Improve to_arrow and from_arrow Pandas compatibility
- PR #766 Remove TravisCI references, remove unused variables from CMake, fix ARROW_VERSION in Cmake
- PR #773 Add build-args back to Dockerfile and handle dependencies based on environment yml file
- PR #781 Move thirdparty submodules to root and symlink in /cpp
- PR #843 Fix broken cudf/python API examples, add new methods to the API index

## Bug Fixes

- PR #569 CSV Reader: Fix days being off-by-one when parsing some dates
- PR #531 CSV Reader: Fix incorrect parsing of quoted numbers
- PR #465 Added templated C++ API for RMM to avoid explicit cast to `void**`
- PR #473 Added missing <random> include
- PR #478 CSV Reader: Add api support for auto column detection, header, mangle_dupe_cols, usecols
- PR #495 Updated README to correct where cffi pytest should be executed
- PR #501 Fix the intermittent segfault caused by the `thousands` and `compression` parameters in the csv reader
- PR #502 Simplify Dockerfile for local dev, eliminate old conda/pip envs
- PR #512 fix bug for `on` parameter in `DataFrame.merge` to allow for None or single column name
- PR #511 Updated python/cudf/bindings/join.pyx to fix cudf merge printing out dtypes
- PR #513 `.gitignore` tweaks
- PR #521 Add `assert_eq` function for testing
- PR #537 Fix CMAKE_CUDA_STANDARD_REQURIED typo in CMakeLists.txt
- PR #447 Fix silent failure in initializing DataFrame from generator
- PR #545 Temporarily disable csv reader thousands test to prevent segfault (test re-enabled in PR #501)
- PR #559 Fix Assertion error while using `applymap` to change the output dtype
- PR #575 Update `print_env.sh` script to better handle missing commands
- PR #612 Prevent an exception from occuring with true division on integer series.
- PR #630 Fix deprecation warning for `pd.core.common.is_categorical_dtype`
- PR #622 Fix Series.append() behaviour when appending values with different numeric dtype
- PR #603 Fix error while creating an empty column using None.
- PR #673 Fix array of strings not being caught in from_pandas
- PR #644 Fix return type and column support of dataframe.quantile()
- PR #634 Fix create `DataFrame.from_pandas()` with numeric column names
- PR #654 Add resolution check for GDF_TIMESTAMP in Join
- PR #648 Enforce one-to-one copy required when using `numba>=0.42.0`
- PR #645 Fix cmake build type handling not setting debug options when CMAKE_BUILD_TYPE=="Debug"
- PR #669 Fix GIL deadlock when launching multiple python threads that make Cython calls
- PR #665 Reworked the hash map to add a way to report the destination partition for a key
- PR #670 CMAKE: Fix env include path taking precedence over libcudf source headers
- PR #674 Check for gdf supported column types
- PR #677 Fix 'gdf_csv_test_Dates' gtest failure due to missing nrows parameter
- PR #604 Fix the parsing errors while reading a csv file using `sep` instead of `delimiter`.
- PR #686 Fix converting nulls to NaT values when converting Series to Pandas/Numpy
- PR #689 CSV Reader: Fix behavior with skiprows+header to match pandas implementation
- PR #691 Fixes Join on empty input DFs
- PR #706 CSV Reader: Fix broken dtype inference when whitespace is in data
- PR #717 CSV reader: fix behavior when parsing a csv file with no data rows
- PR #724 CSV Reader: fix build issue due to parameter type mismatch in a std::max call
- PR #734 Prevents reading undefined memory in gpu_expand_mask_bits numba kernel
- PR #747 CSV Reader: fix an issue where CUDA allocations fail with some large input files
- PR #750 Fix race condition for handling NVStrings in CMake
- PR #719 Fix merge column ordering
- PR #770 Fix issue where RMM submodule pointed to wrong branch and pin other to correct branches
- PR #778 Fix hard coded ABI off setting
- PR #784 Update RMM submodule commit-ish and pip paths
- PR #794 Update `rmm::exec_policy` usage to fix segmentation faults when used as temprory allocator.
- PR #800 Point git submodules to branches of forks instead of exact commits


# cuDF 0.4.0 (05 Dec 2018)

## New Features

- PR #398 add pandas-compatible `DataFrame.shape()` and `Series.shape()`
- PR #394 New documentation feature "10 Minutes to cuDF"
- PR #361 CSV Reader: Add support for strings with delimiters

## Improvements

 - PR #436 Improvements for type_dispatcher and wrapper structs
 - PR #429 Add CHANGELOG.md (this file)
 - PR #266 use faster CUDA-accelerated DataFrame column/Series concatenation.
 - PR #379 new C++ `type_dispatcher` reduces code complexity in supporting many data types.
 - PR #349 Improve performance for creating columns from memoryview objects
 - PR #445 Update reductions to use type_dispatcher. Adds integer types support to sum_of_squares.
 - PR #448 Improve installation instructions in README.md
 - PR #456 Change default CMake build to Release, and added option for disabling compilation of tests

## Bug Fixes

 - PR #444 Fix csv_test CUDA too many resources requested fail.
 - PR #396 added missing output buffer in validity tests for groupbys.
 - PR #408 Dockerfile updates for source reorganization
 - PR #437 Add cffi to Dockerfile conda env, fixes "cannot import name 'librmm'"
 - PR #417 Fix `map_test` failure with CUDA 10
 - PR #414 Fix CMake installation include file paths
 - PR #418 Properly cast string dtypes to programmatic dtypes when instantiating columns
 - PR #427 Fix and tests for Concatenation illegal memory access with nulls


# cuDF 0.3.0 (23 Nov 2018)

## New Features

 - PR #336 CSV Reader string support

## Improvements

 - PR #354 source code refactored for better organization. CMake build system overhaul. Beginning of transition to Cython bindings.
 - PR #290 Add support for typecasting to/from datetime dtype
 - PR #323 Add handling pyarrow boolean arrays in input/out, add tests
 - PR #325 GDF_VALIDITY_UNSUPPORTED now returned for algorithms that don't support non-empty valid bitmasks
 - PR #381 Faster InputTooLarge Join test completes in ms rather than minutes.
 - PR #373 .gitignore improvements
 - PR #367 Doc cleanup & examples for DataFrame methods
 - PR #333 Add Rapids Memory Manager documentation
 - PR #321 Rapids Memory Manager adds file/line location logging and convenience macros
 - PR #334 Implement DataFrame `__copy__` and `__deepcopy__`
 - PR #271 Add NVTX ranges to pygdf
 - PR #311 Document system requirements for conda install

## Bug Fixes

 - PR #337 Retain index on `scale()` function
 - PR #344 Fix test failure due to PyArrow 0.11 Boolean handling
 - PR #364 Remove noexcept from managed_allocator;  CMakeLists fix for NVstrings
 - PR #357 Fix bug that made all series be considered booleans for indexing
 - PR #351 replace conda env configuration for developers
 - PRs #346 #360 Fix CSV reading of negative numbers
 - PR #342 Fix CMake to use conda-installed nvstrings
 - PR #341 Preserve categorical dtype after groupby aggregations
 - PR #315 ReadTheDocs build update to fix missing libcuda.so
 - PR #320 FIX out-of-bounds access error in reductions.cu
 - PR #319 Fix out-of-bounds memory access in libcudf count_valid_bits
 - PR #303 Fix printing empty dataframe


# cuDF 0.2.0 and cuDF 0.1.0

These were initial releases of cuDF based on previously separate pyGDF and libGDF libraries.<|MERGE_RESOLUTION|>--- conflicted
+++ resolved
@@ -21,12 +21,9 @@
 - PR #4570 Fixing loc ordering issue in dataframe
 - PR #4613 Fix issue related to downcasting in `.loc`
 - PR #4615 Fix potential OOB write in ORC writer compression stage
-<<<<<<< HEAD
 - PR #4587 Fix non-regex libcudf contains methods to return true when target is an empty string
 
-=======
 - PR #4617 Fix memory leak in aggregation object destructor
->>>>>>> 1f5b65c0
 
 # cuDF 0.13.0 (Date TBD)
 
