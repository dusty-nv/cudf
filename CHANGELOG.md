# cuDF 0.14.0 (Date TBD)

## New Features

- PR #4472 Add new `partition` API to replace `scatter_to_tables`.
- PR #4626 LogBase binops

## Improvements

- PR #4531 Add doc note on conda `channel_priority`
- PR #4479 Adding cuda 10.2 support via conda environment file addition
- PR #4486 Remove explicit template parameter from detail::scatter.
- PR #4471 Consolidate partitioning functionality into a single header.
- PR #4498 Adds in support for chunked writers to java
- PR #4073 Enable contiguous split java test
- PR #4527 Add JNI and java bindings for `matches_re`
- PR #4599 Add Java and JNI bindings for string replace
- PR #4655 Raise error for list like dtypes in cudf
- PR #4548 Remove string_view is_null method
- PR #4645 Add Alias for `kurtosis` as `kurt`
- PR #4668 Add Java bindings for log2/log10 unary ops and log_base binary op
- PR #4616 Enable different RMM allocation modes in unit tests
- PR #4700 Expose events and more stream functionality in java
- PR #4699 Make Java's MemoryBuffer public and add MemoryBuffer.slice
- PR #4691 Fix compiler argument syntax for ccache

## Bug Fixes

- PR #4386 Update Java package to 0.14
- PR #4402 Fix `cudf::strings::join_strings` logic with all-null strings and null narep
- PR #4610 Fix validity bug in string scalar factory
- PR #4570 Fixing loc ordering issue in dataframe
- PR #4612 Fix invalid index handling in cudf:dictionary:add-keys call to gather
- PR #4614 Fix cuda-memcheck errors found in column_tests.cu and copying/utility_tests.cu
- PR #4614 Fix cuda-memcheck errors found in `column_tests.cu` and `copying/utility_tests.cu`
- PR #4639 Fix java column of empty strings issue
- PR #4613 Fix issue related to downcasting in `.loc`
- PR #4615 Fix potential OOB write in ORC writer compression stage
- PR #4587 Fix non-regex libcudf contains methods to return true when target is an empty string
- PR #4617 Fix memory leak in aggregation object destructor
- PR #4633 String concatenation fix in `DataFrame.rename`
- PR #4609 Fix to handle `Series.factorize` when index is set
- PR #4659 Fix strings::replace_re handling empty regex pattern
- PR #4652 Fix misaligned error when computing regex device structs
- PR #4651 Fix hashing benchmark missing includes
<<<<<<< HEAD
- PR #4672 Fix `__setitem__` handling list of column names
=======
- PR #4679 Fix comments for make_dictionary_column factory functions
- PR #4711 Fix column leaks in Java unit test
>>>>>>> 7e6a94a2


# cuDF 0.13.0 (Date TBD)

## New Features

- PR #4360 Added Java bindings for bitwise shift operators
- PR #3577 Add initial dictionary support to column classes
- PR #3777 Add support for dictionary column in gather
- PR #3693 add string support, skipna to scan operation
- PR #3662 Define and implement `shift`.
- PR #3861 Added Series.sum feature for String
- PR #4069 Added cast of numeric columns from/to String
- PR #3681 Add cudf::experimental::boolean_mask_scatter
- PR #4040 Add support for n-way merge of sorted tables
- PR #4053 Multi-column quantiles.
- PR #4100 Add set_keys function for dictionary columns
- PR #3894 Add remove_keys functions for dictionary columns
- PR #4107 Add groupby nunique aggregation
- PR #4235 Port nvtx.pyx to use non-legacy libcudf APIs
- PR #4153 Support Dask serialization protocol on cuDF objects
- PR #4127 Add python API for n-way sorted merge (merge_sorted)
- PR #4164 Add Buffer "constructor-kwargs" header
- PR #4172 Add groupby nth aggregation
- PR #4159 Add COUNT aggregation that includes null values
- PR #4190 Add libcudf++ transpose Cython implementation
- PR #4063 Define and implement string capitalize and title API
- PR #4217 Add libcudf++ quantiles Cython implementation
- PR #4216 Add cudf.Scalar Python type
- PR #3782 Add `fixed_point` class to support DecimalType
- PR #4272 Add stable sorted order
- PR #4129 Add libcudf++ interleave_columns and tile Cython implementation
- PR #4262 Port unaryops.pyx to use libcudf++ APIs
- PR #4276 Port avro.pyx to libcudf++
- PR #4259 Ability to create Java host buffers from memory-mapped files
- PR #4240 Add groupby::groups()
- PR #4294 Add Series rank and Dataframe rank
- PR #4304 Add new NVTX infrastructure and add ranges to all top-level compute APIs.
- PR #4319 Add repartition_by_hash API to dask_cudf
- PR #4315 ShiftLeft, ShiftRight, ShiftRightUnsigned binops
- PR #4321 Expose Python Semi and Anti Joins
- PR #4291 Add Java callback support for RMM events
- PR #4298 Port orc.pyx to libcudf++
- PR #4344 Port concat.pyx to libcudf++
- PR #4329 Add support for dictionary columns in scatter
- PR #4352 Add factory function make_column_from_scalar
- PR #4381 Add Java support for copying buffers with asynchronous streams
- PR #4288 Add libcudf++ shift Cython implementation
- PR #4338 Add cudf::sequence() for generating an incrementing list of numeric values
- PR #4456 Add argmin/max and string min/max to sort groupby
- PR #4564 Added Java bindings for clamp operator.
- PR #4602 Add Cython bindings for functions in `datetime.hpp`
- PR #4670 Add java and JNI bindings for contains_re
- PR #4363 Grouped Rolling Window support

## Improvements

- PR #4641 Add replace example in dataframe.py and update 10min.ipynb
- PR #4140 Add cudf series examples and corr() method for dataframe in dataframe.py
- PR #4187 exposed getNativeView method in Java bindings
- PR #3525 build.sh option to disable nvtx
- PR #3748 Optimize hash_partition using shared memory
- PR #3808 Optimize hash_partition using shared memory and cub block scan
- PR #3698 Add count_(un)set_bits functions taking multiple ranges and updated slice to compute null counts at once.
- PR #3909 Move java backend to libcudf++
- PR #3971 Adding `as_table` to convert Column to Table in python
- PR #3910 Adding sinh, cosh, tanh, asinh, acosh, atanh cube root and rint unary support.
- PR #3972 Add Java bindings for left_semi_join and left_anti_join
- PR #3975 Simplify and generalize data handling in `Buffer`
- PR #3985 Update RMM include files and remove extraneously included header files.
- PR #3601 Port UDF functionality for rolling windows to libcudf++
- PR #3911 Adding null boolean handling for copy_if_else
- PR #4003 Drop old `to_device` utility wrapper function
- PR #4002 Adding to_frame and fix for categorical column issue
- PR #4009 build script update to enable cudf build without installing
- PR #3897 Port cuIO JSON reader to cudf::column types
- PR #4008 Eliminate extra copy in column constructor
- PR #4013 Add cython definition for io readers cudf/io/io_types.hpp
- PR #4028 Port json.pyx to use new libcudf APIs
- PR #4014 ORC/Parquet: add count parameter to stripe/rowgroup-based reader API
- PR #3880 Add aggregation infrastructure support for cudf::reduce
- PR #4059 Add aggregation infrastructure support for cudf::scan 
- PR #4021 Change quantiles signature for clarity.
- PR #4057 Handle offsets in cython Column class
- PR #4045 Reorganize `libxx` directory
- PR #4029 Port stream_compaction.pyx to use libcudf++ APIs
- PR #4031 Docs build scripts and instructions update
- PR #4062 Improve how java classifiers are produced
- PR #4038 JNI and Java support for is_nan and is_not_nan
- PR #3786 Adding string support to rolling_windows
- PR #4067 Removed unused `CATEGORY` type ID.
- PR #3891 Port NVStrings (r)split_record to contiguous_(r)split_record
- PR #4070 Port NVText normalize_spaces to use libcudf strings column
- PR #4072 Allow round_robin_partition to single partition
- PR #4064 Add cudaGetDeviceCount to JNI layer
- PR #4075 Port nvtext ngrams-tokenize to libcudf++
- PR #4087 Add support for writing large Parquet files in a chunked manner.
- PR #3716 Update cudf.to_parquet to use new GPU accelerated Parquet writer
- PR #4083 Use two partitions in test_groupby_multiindex_reset_index
- PR #4071 Add Java bindings for round robin partition
- PR #4079 Simply use `mask.size` to create the array view
- PR #4092 Keep mask on GPU for bit unpacking
- PR #4081 Copy from `Buffer`'s pointer directly to host
- PR #4105 Change threshold of using optimized hash partition code
- PR #4101 Redux serialize `Buffer` directly with `__cuda_array_interface__`
- PR #4098 Remove legacy calls from libcudf strings column code
- PR #4044 Port join.pyx to use libcudf++ APIs
- PR #4111 Use `Buffer`'s to serialize `StringColumn`
- PR #4567 Optimize `__reduce__` in `StringColumn`
- PR #4590 Register a few more types for Dask serialization
- PR #4113 Get `len` of `StringColumn`s without `nvstrings`
- PR #4147 Remove workaround for UNKNOWN_NULL_COUNT in contiguous_split.
- PR #4130 Renames in-place `cudf::experimental::fill` to `cudf::experimental::fill_in_place`
- PR #4136 Add `Index.names` property
- PR #4139 Port rolling.pyx to new libcudf APIs
- PR #4143 Renames in-place `cudf::experimental::copy_range` to `cudf::experimental::copy_range_in_place`
- PR #4144 Release GIL when calling libcudf++ functions
- PR #4082 Rework MultiColumns in cuDF
- PR #4149 Use "type-serialized" for pickled types like Dask
- PR #4174 Port hash groupby to libcudf++
- PR #4171 Split java host and device vectors to make a vector truly immutable
- PR #4167 Port `search` to libcudf++ (support multi-column searchsorted)
- PR #4163 Assert Dask CUDA serializers have `Buffer` frames
- PR #4165 List serializable classes once
- PR #4168 IO readers: do not create null mask for non-nullable columns
- PR #4177 Use `uint8` type for host array copy of `Buffer`
- PR #4183 Update Google Test Execution
- PR #4182 Rename cuDF serialize functions to be more generic
- PR #4176 Add option to parallelize setup.py's cythonize
- PR #4191 Porting sort.pyx to use new libcudf APIs
- PR #4196 reduce CHANGELOG.md merge conflicts
- PR #4197 Added notebook testing to gpuCI gpu build
- PR #4220 Port strings wrap functionality.
- PR #4204 Port nvtext create-ngrams function
- PR #4219 Port dlpack.pyx to use new libcudf APIs
- PR #4225 Remove stale notebooks
- PR #4233 Porting replace.pyx to use new libcudf APIs
- PR #4223 Fix a few of the Cython warnings
- PR #4224 Optimize concatenate for many columns
- PR #4234 Add BUILD_LEGACY_TESTS cmake option
- PR #4231 Support for custom cuIO data_sink classes.
- PR #4251 Add class to docs in `dask-cudf` `derived_from`
- PR #4261 libxx Cython reorganization
- PR #4274 Support negative position values in slice_strings
- PR #4282 Porting nvstrings conversion functions from new libcudf++ to Python/Cython
- PR #4290 Port Parquet to use new libcudf APIs
- PR #4299 Convert cudf::shift to column-based api
- PR #4301 Add support for writing large ORC files in a chunked manner
- PR #4306 Use libcudf++ `unary.pyx` cast instead of legacy cast
- PR #4295 Port reduce.pyx to libcudf++ API
- PR #4305 Move gpuarrow.pyx and related libarrow_cuda files into `_libxx`
- PR #4244 Port nvstrings Substring Gather/Scatter functions to cuDF Python/Cython
- PR #4280 Port nvstrings Numeric Handling functions to cuDF Python/Cython
- PR #4278 Port filling.pyx to libcudf++ API
- PR #4328 Add memory threshold callbacks for Java RMM event handler
- PR #4336 Move a bunch of internal nvstrings code to use native StringColumns
- PR #4166 Port `is_sorted.pyx` to use libcudf++ APIs
- PR #4351 Remove a bunch of internal usage of Numba; set rmm as cupy allocator
- PR #4333 nvstrings case/capitalization cython bindings
- PR #4345 Removed an undesirable backwards include from /include to /src in cuIO writers.hpp
- PR #4367 Port copying.pyx to use new libcudf
- PR #4362 Move pq_chunked_state struct into it's own header to match how orc writer is doing it.
- PR #4339 Port libcudf strings `wrap` api to cython/python
- PR #4236 Update dask_cudf.io.to_parquet to use cudf to_parquet
- PR #4311 Port nvstrings String Manipulations functions to cuDF Python/Cython
- PR #4373 Port nvstrings Regular Expressions functions to cuDF Python/Cython
- PR #4308 Replace dask_cudf sort_values and improve set_index
- PR #4407 Enable `.str.slice` & `.str.get` and `.str.zfill` unit-tests
- PR #4412 Require Dask + Distributed 2.12.0+
- PR #4377 Support loading avro files that contain nested arrays
- PR #4436 Enable `.str.cat` and fix `.str.split` on python side
- PR #4405 Port nvstrings (Sub)string Comparisons functions to cuDF Python/Cython
- PR #4316 Add Java and JNI bindings for substring expression
- PR #4314 Add Java and JNI bindings for string contains
- PR #4461 Port nvstrings Miscellaneous functions to cuDF Python/Cython
- PR #4495 Port nvtext to cuDF Python/Cython
- PR #4503 Port binaryop.pyx to libcudf++ API
- PR #4499 Adding changes to handle include `keep_index` and `RangeIndex`
- PR #4533 Import `tlz` for optional `cytoolz` support
- PR #4493 Skip legacy testing in CI
- PR #4346 Port groupby Cython/Python to use libcudf++ API
- PR #4524 Updating `__setitem__` for DataFrame to use scalar scatter
- PR #4611 Fix to use direct slicing in iloc for multiindex than using gather under `_get_row_major`
- PR #4534 Disable deprecation warnings as errors.
- PR #4542 Remove RMM init/finalize in cudf test fixture.
- PR #4506 Check for multi-dimensional data in column/Series creation
- PR #4549 Add option to disable deprecation warnings.
- PR #4516 Add negative value support for `.str.get`
- PR #4563 Remove copying to host for metadata generation in `generate_pandas_metadata`
- PR #4554 Removed raw RMM allocation from `column_device_view`
- PR #4619 Remove usage of `nvstrings` in `data_array_view`
- PR #4654 Upgrade version of `numba` required to `>=0.48.0`

## Bug Fixes

- PR #3888 Drop `ptr=None` from `DeviceBuffer` call
- PR #3976 Fix string serialization and memory_usage method to be consistent
- PR #3902 Fix conversion of large size GPU array to dataframe
- PR #3953 Fix overflow in column_buffer when computing the device buffer size
- PR #3959 Add missing hash-dispatch function for cudf.Series
- PR #3970 Fix for Series Pickle
- PR #3964 Restore legacy NVStrings and NVCategory dependencies in Java jar
- PR #3982 Fix java unary op enum and add missing ops
- PR #3999 Fix issue serializing empty string columns (java)
- PR #3979 Add `name` to Series serialize and deserialize
- PR #4005 Fix null mask allocation bug in gather_bitmask
- PR #4000 Fix dask_cudf sort_values performance for single partitions
- PR #4007 Fix for copy_bitmask issue with uninitialized device_buffer
- PR #4037 Fix JNI quantile compile issue
- PR #4054 Fixed JNI to deal with reduction API changes
- PR #4052 Fix for round-robin when num_partitions divides nrows.
- PR #4061 Add NDEBUG guard on `constexpr_assert`.
- PR #4049 Fix `cudf::split` issue returning one less than expected column vectors
- PR #4065 Parquet writer: fix for out-of-range dictionary indices
- PR #4066 Fixed mismatch with dtype enums
- PR #4078 Fix joins for when column_in_common input parameter is empty
- PR #4080 Fix multi-index dask test with sort issue
- PR #4084 Update Java for removal of CATEGORY type
- PR #4086 ORC reader: fix potentially incorrect timestamp decoding in the last rowgroup
- PR #4089 Fix dask groupby mutliindex test case issues in join
- PR #4097 Fix strings concatenate logic with column offsets
- PR #4076 All null string entries should have null data buffer
- PR #4109 Use rmm::device_vector instead of thrust::device_vector
- PR #4113 Use `.nvstrings` in `StringColumn.sum(...)`
- PR #4116 Fix a bug in contiguous_split() where tables with mixed column types could corrupt string output
- PR #4125 Fix type enum to account for added Dictionary type in `types.hpp`
- PR #4132 Fix `hash_partition` null mask allocation
- PR #4137 Update Java for mutating fill and rolling window changes
- PR #4184 Add missing except+ to Cython bindings
- PR #4141 Fix NVStrings test_convert failure in 10.2 build
- PR #4156 Make fill/copy_range no-op on empty columns
- PR #4158 Fix merge issue with empty table return if one of the two tables are empty
- PR #4162 Properly handle no index metadata generation for to_parquet
- PR #4175 Fix `__sizeof__` calculation in `StringColumn`
- PR #4155 Update groupby group_offsets size and fix unnecessary device dispatch.
- PR #4186 Fix from_timestamps 12-hour specifiers support
- PR #4198 Fix constructing `RangeIndex` from `range`
- PR #4192 Parquet writer: fix OOB read when computing string hash
- PR #4201 Fix java window tests
- PR #4199 Fix potential race condition in memcpy_block
- PR #4221 Fix series dict alignment to not drop index name
- PR #4218 Fix `get_aggregation` definition with `except *`
- PR #4215 Fix performance regression in strings::detail::concatenate
- PR #4214 Alter ValueError exception for GPU accelerated Parquet writer to properly report `categorical` columns are not supported.
- PR #4232 Fix handling empty tuples of children in string columns
- PR #4222 Fix no-return compile error in binop-null-test
- PR #4242 Fix for rolling tests CI failure
- PR #4245 Fix race condition in parquet reader
- PR #4253 Fix dictionary decode and set_keys with column offset
- PR #4258 Fix dask-cudf losing index name in `reset_index`
- PR #4268 Fix java build for hash aggregate
- PR #4275 Fix bug in searching nullable values in non-nullable search space in `upper_bound`
- PR #4273 Fix losing `StringIndex` name in dask `_meta_nonempty`
- PR #4279 Fix converting `np.float64` to Scalar
- PR #4285 Add init files for cython pkgs and fix `setup.py`
- PR #4287 Parquet reader: fix empty string potentially read as null
- PR #4310 Fix empty values case in groupby
- PR #4297 Fix specification of package_data in setup.py
- PR #4302 Fix `_is_local_filesystem` check
- PR #4303 Parquet reader: fix empty columns missing from table
- PR #4317 Fix fill() when using string_scalar with an empty string
- PR #4324 Fix slice_strings for out-of-range start position value
- PR #4115 Serialize an empty column table with non zero rows
- PR #4327 Preemptive dispatch fix for changes in dask#5973
- PR #4379 Correct regex reclass count variable to number of pairs instead of the number of literals
- PR #4364 Fix libcudf zfill strings to ignore '+/-' chars
- PR #4358 Fix strings::concat where narep is an empty string
- PR #4369 Fix race condition in gpuinflate
- PR #4390 Disable ScatterValid and ScatterNull legacy tests
- PR #4399 Make scalar destructor virtual.
- PR #4398 Fixes the failure in groupby in MIN/MAX on strings when some groups are empty
- PR #4406 Fix sorted merge issue with null values and ascending=False
- PR #4445 Fix string issue for parquet reader and support `keep_index` for `scatter_to_tables`
- PR #4423 Tighten up Dask serialization checks
- PR #4537 Use `elif` in Dask deserialize check
- PR #4682 Include frame lengths in Dask serialized header
- PR #4438 Fix repl-template error for replace_with_backrefs
- PR #4434 Fix join_strings logic with all-null strings and non-null narep
- PR #4465 Fix use_pandas_index having no effect in libcudf++ parquet reader
- PR #4464 Update Cmake to always link in libnvToolsExt
- PR #4467 Fix dropna issue for a DataFrame having np.nan
- PR #4480 Fix string_scalar.value to return an empty string_view for empty string-scalar
- PR #4474 Fix to not materialize RangeIndex in copy_categories
- PR #4496 Skip tests which require 2+ GPUs
- PR #4494 Update Java memory event handler for new RMM resource API
- PR #4505 Fix 0 length buffers during serialization
- PR #4482 Fix `.str.rsplit`, `.str.split`, `.str.find`, `.str.rfind`, `.str.index`, `.str.rindex` and enable related tests
- PR #4513 Backport scalar virtual destructor fix
- PR #4519 Remove `n` validation for `nlargest` & `nsmallest` and add negative support for `n`
- PR #4596 Fix `_popn` issue with performance
- PR #4526 Fix index slicing issue for index incase of an empty dataframe
- PR #4538 Fix cudf::strings::slice_strings(step=-1) for empty strings
- PR #4557 Disable compile-errors on deprecation warnings, for JNI
- PR #4669 Fix `dask_cudf` categorical nonempty meta handling
- PR #4576 Fix typo in `serialize.py`
- PR #4571 Load JNI native dependencies for Scalar class
- PR #4598 Fix to handle `pd.DataFrame` in `DataFrame.__init__`
- PR #4594 Fix exec dangling pointer issue in legacy groupby
- PR #4591 Fix issue when reading consecutive rowgroups
- PR #4600 Fix missing include in benchmark_fixture.hpp
- PR #4588 Fix ordering issue in `MultiIndex`
- PR #4632 Fix handling of empty inputs to concatenate
- PR #4630 Remove dangling reference to RMM exec policy in drop duplicates tests.
- PR #4625 Fix hash-based repartition bug in dask_cudf
- PR #4662 Fix to handle `keep_index` in `partition_by_hash`
- PR #4683 Fix Slicing issue with categorical column in DataFrame
- PR #4676 Fix bug in `_shuffle_group` for repartition
- PR #4681 Fix `test_repr` tests that were generating a `RangeIndex` for column names


# cuDF 0.12.0 (04 Feb 2020)

## New Features

- PR #3759 Updated 10 Minutes with clarification on how `dask_cudf` uses `cudf` API
- PR #3224 Define and implement new join APIs.
- PR #3284 Add gpu-accelerated parquet writer
- PR #3254 Python redesign for libcudf++
- PR #3336 Add `from_dlpack` and `to_dlpack`
- PR #3555 Add column names support to libcudf++ io readers and writers
- PR #3527 Add string functionality for merge API
- PR #3610 Add memory_usage to DataFrame and Series APIs
- PR #3557 Add contiguous_split() function.
- PR #3619 Support CuPy 7
- PR #3604 Add nvtext ngrams-tokenize function
- PR #3403 Define and implement new stack + tile APIs
- PR #3627 Adding cudf::sort and cudf::sort_by_key
- PR #3597 Implement new sort based groupby
- PR #3776 Add column equivalence comparator (using epsilon for float equality)
- PR #3667 Define and implement round-robin partition API.
- PR #3690 Add bools_to_mask
- PR #3761 Introduce a Frame class and make Index, DataFrame and Series subclasses
- PR #3538 Define and implement left semi join and left anti join
- PR #3683 Added support for multiple delimiters in `nvtext.token_count()`
- PR #3792 Adding is_nan and is_notnan
- PR #3594 Adding clamp support to libcudf++

## Improvements

- PR #3124 Add support for grand-children in cudf column classes
- PR #3292 Port NVStrings regex contains function
- PR #3409 Port NVStrings regex replace function
- PR #3417 Port NVStrings regex findall function
- PR #3351 Add warning when filepath resolves to multiple files in cudf readers
- PR #3370 Port NVStrings strip functions
- PR #3453 Port NVStrings IPv4 convert functions to cudf strings column
- PR #3441 Port NVStrings url encode/decode to cudf strings column
- PR #3364 Port NVStrings split functions
- PR #3463 Port NVStrings partition/rpartition to cudf strings column
- PR #3502 ORC reader: add option to read DECIMALs as INT64
- PR #3461 Add a new overload to allocate_like() that takes explicit type and size params.
- PR #3590 Specialize hash functions for floating point
- PR #3569 Use `np.asarray` in `StringColumn.deserialize`
- PR #3553 Support Python NoneType in numeric binops
- PR #3511 Support DataFrame / Series mixed arithmetic
- PR #3567 Include `strides` in `__cuda_array_interface__`
- PR #3608 Update OPS codeowner group name
- PR #3431 Port NVStrings translate to cudf strings column
- PR #3507 Define and implement new binary operation APIs
- PR #3620 Add stream parameter to unary ops detail API
- PR #3593 Adding begin/end for mutable_column_device_view
- PR #3587 Merge CHECK_STREAM & CUDA_CHECK_LAST to CHECK_CUDA
- PR #3733 Rework `hash_partition` API
- PR #3655 Use move with make_pair to avoid copy construction
- PR #3402 Define and implement new quantiles APIs
- PR #3612 Add ability to customize the JIT kernel cache path
- PR #3647 Remove PatchedNumbaDeviceArray with CuPy 6.6.0
- PR #3641 Remove duplicate definitions of CUDA_DEVICE_CALLABLE
- PR #3640 Enable memory_usage in dask_cudf (also adds pd.Index from_pandas)
- PR #3654 Update Jitify submodule ref to include gcc-8 fix
- PR #3639 Define and implement `nans_to_nulls`
- PR #3561 Rework contains implementation in search
- PR #3616 Add aggregation infrastructure for argmax/argmin.
- PR #3673 Parquet reader: improve rounding of timestamp conversion to seconds
- PR #3699 Stringify libcudacxx headers for binary op JIT
- PR #3697 Improve column insert performance for wide frames
- PR #3653 Make `gather_bitmask_kernel` more reusable.
- PR #3710 Remove multiple CMake configuration steps from root build script
- PR #3657 Define and implement compiled binops for string column comparisons
- PR #3520 Change read_parquet defaults and add warnings
- PR #3780 Java APIs for selecting a GPU
- PR #3796 Improve on round-robin with the case when number partitions greater than number of rows.
- PR #3805 Avoid CuPy 7.1.0 for now
- PR #3758 detail::scatter variant with map iterator support
- PR #3882 Fail loudly when creating a StringColumn from nvstrings with > MAX_VAL(int32) bytes
- PR #3823 Add header file for detail search functions
- PR #2438 Build GBench Benchmarks in CI
- PR #3713 Adding aggregation support to rolling_window
- PR #3875 Add abstract sink for IO writers, used by ORC and Parquet writers for now
- PR #3916 Refactor gather bindings

## Bug Fixes

- PR #3618 Update 10 minutes to cudf and cupy to hide warning that were being shown in the docs
- PR #3550 Update Java package to 0.12
- PR #3549 Fix index name issue with iloc with RangeIndex
- PR #3562 Fix 4GB limit for gzipped-compressed csv files
- PR #2981 enable build.sh to build all targets without installation
- PR #3563 Use `__cuda_array_interface__` for serialization
- PR #3564 Fix cuda memory access error in gather_bitmask_kernel
- PR #3548 Replaced CUDA_RT_CALL with CUDA_TRY
- PR #3486 Pandas > 0.25 compatability
- PR #3622 Fix new warnings and errors when building with gcc-8
- PR #3588 Remove avro reader column order reversal
- PR #3629 Fix hash map test failure
- PR #3637 Fix sorted set_index operations in dask_cudf
- PR #3663 Fix libcudf++ ORC reader microseconds and milliseconds conversion
- PR #3668 Fixing CHECK_CUDA debug build issue
- PR #3684 Fix ends_with logic for matching string case
- PR #3691 Fix create_offsets to handle offset correctly
- PR #3687 Fixed bug while passing input GPU memory pointer in `nvtext.scatter_count()`
- PR #3701 Fix hash_partition hashing all columns instead of columns_to_hash
- PR #3694 Allow for null columns parameter in `csv_writer`
- PR #3706 Removed extra type-dispatcher call from merge
- PR #3704 Changed the default delimiter to `whitespace` for nvtext methods.
- PR #3741 Construct DataFrame from dict-of-Series with alignment
- PR #3724 Update rmm version to match release
- PR #3743 Fix for `None` data in `__array_interface__`
- PR #3731 Fix performance of zero sized dataframe slice
- PR #3709 Fix inner_join incorrect result issue
- PR #3734 Update numba to 0.46 in conda files
- PR #3738 Update libxx cython types.hpp path
- PR #3672 Fix to_host issue with column_view having offset
- PR #3730 CSV reader: Set invalid float values to NaN/null
- PR #3670 Floor when casting between timestamps of different precisions
- PR #3728 Fix apply_boolean_mask issue with non-null string column
- PR #3769 Don't look for a `name` attribute in column
- PR #3783 Bind cuDF operators to Dask Dataframe
- PR #3775 Fix segfault when reading compressed CSV files larger than 4GB
- PR #3799 Align indices of Series inputs when adding as columns to DataFrame
- PR #3803 Keep name when unpickling Index objects
- PR #3804 Fix cuda crash in AVRO reader
- PR #3766 Remove references to cudf::type_id::CATEGORY from IO code
- PR #3817 Don't always deepcopy an index
- PR #3821 Fix OOB read in gpuinflate prefetcher
- PR #3829 Parquet writer: fix empty dataframe causing cuda launch errors
- PR #3835 Fix memory leak in Cython when dealing with nulls in string columns
- PR #3866 Remove unnecessary if check in NVStrings.create_offsets
- PR #3858 Fixes the broken debug build after #3728
- PR #3850 Fix merge typecast scope issue and resulting memory leak
- PR #3855 Fix MultiColumn recreation with reset_index
- PR #3869 Fixed size calculation in NVStrings::byte_count()
- PR #3868 Fix apply_grouped moving average example
- PR #3900 Properly link `NVStrings` and `NVCategory` into tests
- PR #3868 Fix apply_grouped moving average example
- PR #3871 Fix `split_out` error
- PR #3886 Fix string column materialization from column view
- PR #3893 Parquet reader: fix segfault reading empty parquet file
- PR #3931 Dask-cudf groupby `.agg` multicolumn handling fix
- PR #4017 Fix memory leaks in `GDF_STRING` cython handling and `nans_to_nulls` cython


# cuDF 0.11.0 (11 Dec 2019)

## New Features

- PR #2905 Added `Series.median()` and null support for `Series.quantile()`
- PR #2930 JSON Reader: Support ARROW_RANDOM_FILE input
- PR #2956 Add `cudf::stack` and `cudf::tile`
- PR #2980 Added nvtext is_vowel/is_consonant functions
- PR #2987 Add `inplace` arg to `DataFrame.reset_index` and `Series`
- PR #3011 Added libcudf++ transition guide
- PR #3129 Add strings column factory from `std::vector`s
- PR #3054 Add parquet reader support for decimal data types
- PR #3022 adds DataFrame.astype for cuDF dataframes
- PR #2962 Add isnull(), notnull() and related functions
- PR #3025 Move search files to legacy
- PR #3068 Add `scalar` class
- PR #3094 Adding `any` and `all` support from libcudf
- PR #3130 Define and implement new `column_wrapper`
- PR #3143 Define and implement new copying APIs `slice` and `split`
- PR #3161 Move merge files to legacy
- PR #3079 Added support to write ORC files given a local path
- PR #3192 Add dtype param to cast `DataFrame` on init
- PR #3213 Port cuIO to libcudf++
- PR #3222 Add nvtext character tokenizer
- PR #3223 Java expose underlying buffers
- PR #3300 Add `DataFrame.insert`
- PR #3263 Define and implement new `valid_if`
- PR #3278 Add `to_host` utility to copy `column_view` to host
- PR #3087 Add new cudf::experimental bool8 wrapper
- PR #3219 Construct column from column_view
- PR #3250 Define and implement new merge APIs
- PR #3144 Define and implement new hashing APIs `hash` and `hash_partition`
- PR #3229 Define and implement new search APIs
- PR #3308 java add API for memory usage callbacks
- PR #2691 Row-wise reduction and scan operations via CuPy
- PR #3291 Add normalize_nans_and_zeros
- PR #3187 Define and implement new replace APIs
- PR #3356 Add vertical concatenation for table/columns
- PR #3344 java split API
- PR #2791 Add `groupby.std()`
- PR #3368 Enable dropna argument in dask_cudf groupby
- PR #3298 add null replacement iterator for column_device_view
- PR #3297 Define and implement new groupby API.
- PR #3396 Update device_atomics with new bool8 and timestamp specializations
- PR #3411 Java host memory management API
- PR #3393 Implement df.cov and enable covariance/correlation in dask_cudf
- PR #3401 Add dask_cudf ORC writer (to_orc)
- PR #3331 Add copy_if_else
- PR #3427 Define and Implement new multi-search API
- PR #3442 Add Bool-index + Multi column + DataFrame support for set-item
- PR #3172 Define and implement new fill/repeat/copy_range APIs
- PR #3490 Add pair iterators for columns
- PR #3497 Add DataFrame.drop(..., inplace=False) argument
- PR #3469 Add string functionality for replace API
- PR #3273 Define and implement new reduction APIs

## Improvements

- PR #2904 Move gpu decompressors to cudf::io namespace
- PR #2977 Moved old C++ test utilities to legacy directory.
- PR #2965 Fix slow orc reader perf with large uncompressed blocks
- PR #2995 Move JIT type utilities to legacy directory
- PR #2927 Add ``Table`` and ``TableView`` extension classes that wrap legacy cudf::table
- PR #3005 Renames `cudf::exp` namespace to `cudf::experimental`
- PR #3008 Make safe versions of `is_null` and `is_valid` in `column_device_view`
- PR #3026 Move fill and repeat files to legacy
- PR #3027 Move copying.hpp and related source to legacy folder
- PR #3014 Snappy decompression optimizations
- PR #3032 Use `asarray` to coerce indices to a NumPy array
- PR #2996 IO Readers: Replace `cuio::device_buffer` with `rmm::device_buffer`
- PR #3051 Specialized hash function for strings column
- PR #3065 Select and Concat for cudf::experimental::table
- PR #3080 Move `valid_if.cuh` to `legacy/`
- PR #3052 Moved replace.hpp functionality to legacy
- PR #3091 Move join files to legacy
- PR #3092 Implicitly init RMM if Java allocates before init
- PR #3029 Update gdf_ numeric types with stdint and move to cudf namespace
- PR #3052 Moved replace.hpp functionality to legacy
- PR #2955 Add cmake option to only build for present GPU architecture
- PR #3070 Move functions.h and related source to legacy
- PR #2951 Allow set_index to handle a list of column names
- PR #3093 Move groupby files to legacy
- PR #2988 Removing GIS functionality (now part of cuSpatial library)
- PR #3067 Java method to return size of device memory buffer
- PR #3083 Improved some binary operation tests to include null testing.
- PR #3084 Update to arrow-cpp and pyarrow 0.15.0
- PR #3071 Move cuIO to legacy
- PR #3126 Round 2 of snappy decompression optimizations
- PR #3046 Define and implement new copying APIs `empty_like` and `allocate_like`
- PR #3128 Support MultiIndex in DataFrame.join
- PR #2971 Added initial gather and scatter methods for strings_column_view
- PR #3133 Port NVStrings to cudf column: count_characters and count_bytes
- PR #2991 Added strings column functions concatenate and join_strings
- PR #3028 Define and implement new `gather` APIs.
- PR #3135 Add nvtx utilities to cudf::nvtx namespace
- PR #3021 Java host side concat of serialized buffers
- PR #3138 Move unary files to legacy
- PR #3170 Port NVStrings substring functions to cudf strings column
- PR #3159 Port NVStrings is-chars-types function to cudf strings column
- PR #3154 Make `table_view_base.column()` const and add `mutable_table_view.column()`
- PR #3175 Set cmake cuda version variables
- PR #3171 Move deprecated error macros to legacy
- PR #3191 Port NVStrings integer convert ops to cudf column
- PR #3189 Port NVStrings find ops to cudf column
- PR #3352 Port NVStrings convert float functions to cudf strings column
- PR #3193 Add cuPy as a formal dependency
- PR #3195 Support for zero columned `table_view`
- PR #3165 Java device memory size for string category
- PR #3205 Move transform files to legacy
- PR #3202 Rename and move error.hpp to public headers
- PR #2878 Use upstream merge code in dask_cudf
- PR #3217 Port NVStrings upper and lower case conversion functions
- PR #3350 Port NVStrings booleans convert functions
- PR #3231 Add `column::release()` to give up ownership of contents.
- PR #3157 Use enum class rather than enum for mask_allocation_policy
- PR #3232 Port NVStrings datetime conversion to cudf strings column
- PR #3136 Define and implement new transpose API
- PR #3237 Define and implement new transform APIs
- PR #3245 Move binaryop files to legacy
- PR #3241 Move stream_compaction files to legacy
- PR #3166 Move reductions to legacy
- PR #3261 Small cleanup: remove `== true`
- PR #3271 Update rmm API based on `rmm.reinitialize(...)` change
- PR #3266 Remove optional checks for CuPy
- PR #3268 Adding null ordering per column feature when sorting
- PR #3239 Adding floating point specialization to comparators for NaNs
- PR #3270 Move predicates files to legacy
- PR #3281 Add to_host specialization for strings in column test utilities
- PR #3282 Add `num_bitmask_words`
- PR #3252 Add new factory methods to include passing an existing null mask
- PR #3288 Make `bit.cuh` utilities usable from host code.
- PR #3287 Move rolling windows files to legacy
- PR #3182 Define and implement new unary APIs `is_null` and `is_not_null`
- PR #3314 Drop `cython` from run requirements
- PR #3301 Add tests for empty column wrapper.
- PR #3294 Update to arrow-cpp and pyarrow 0.15.1
- PR #3310 Add `row_hasher` and `element_hasher` utilities
- PR #3272 Support non-default streams when creating/destroying hash maps
- PR #3286 Clean up the starter code on README
- PR #3332 Port NVStrings replace to cudf strings column
- PR #3354 Define and implement new `scatter` APIs
- PR #3322 Port NVStrings pad operations to cudf strings column
- PR #3345 Add cache member for number of characters in string_view class
- PR #3299 Define and implement new `is_sorted` APIs
- PR #3328 Partition by stripes in dask_cudf ORC reader
- PR #3243 Use upstream join code in dask_cudf
- PR #3371 Add `select` method to `table_view`
- PR #3309 Add java and JNI bindings for search bounds
- PR #3305 Define and implement new rolling window APIs
- PR #3380 Concatenate columns of strings
- PR #3382 Add fill function for strings column
- PR #3391 Move device_atomics_tests.cu files to legacy
- PR #3303 Define and implement new stream compaction APIs `copy_if`, `drop_nulls`,
           `apply_boolean_mask`, `drop_duplicate` and `unique_count`.
- PR #3387 Strings column gather function
- PR #3440 Strings column scatter function
- PR #3389 Move quantiles.hpp + group_quantiles.hpp files to legacy
- PR #3397 Port unary cast to libcudf++
- PR #3398 Move reshape.hpp files to legacy
- PR #3395 Port NVStrings regex extract to cudf strings column
- PR #3423 Port NVStrings htoi to cudf strings column
- PR #3425 Strings column copy_if_else implementation
- PR #3422 Move utilities to legacy
- PR #3201 Define and implement new datetime_ops APIs
- PR #3421 Port NVStrings find_multiple to cudf strings column
- PR #3448 Port scatter_to_tables to libcudf++
- PR #3458 Update strings sections in the transition guide
- PR #3462 Add `make_empty_column` and update `empty_like`.
- PR #3465 Port `aggregation` traits and utilities.
- PR #3214 Define and implement new unary operations APIs
- PR #3475 Add `bitmask_to_host` column utility
- PR #3487 Add is_boolean trait and random timestamp generator for testing
- PR #3492 Small cleanup (remove std::abs) and comment
- PR #3407 Allow multiple row-groups per task in dask_cudf read_parquet
- PR #3512 Remove unused CUDA conda labels
- PR #3500 cudf::fill()/cudf::repeat() support for strings columns.
- PR #3438 Update scalar and scalar_device_view to better support strings
- PR #3414 Add copy_range function for strings column
- PR #3685 Add string support to contiguous_split.
- PR #3471 Add scalar/column, column/scalar and scalar/scalar overloads to copy_if_else.
- PR #3451 Add support for implicit typecasting of join columns

## Bug Fixes

- PR #2895 Fixed dask_cudf group_split behavior to handle upstream rearrange_by_divisions
- PR #3048 Support for zero columned tables
- PR #3030 Fix snappy decoding regression in PR #3014
- PR #3041 Fixed exp to experimental namespace name change issue
- PR #3056 Add additional cmake hint for finding local build of RMM files
- PR #3060 Move copying.hpp includes to legacy
- PR #3139 Fixed java RMM auto initalization
- PR #3141 Java fix for relocated IO headers
- PR #3149 Rename column_wrapper.cuh to column_wrapper.hpp
- PR #3168 Fix mutable_column_device_view head const_cast
- PR #3199 Update JNI includes for legacy moves
- PR #3204 ORC writer: Fix ByteRLE encoding of NULLs
- PR #2994 Fix split_out-support but with hash_object_dispatch
- PR #3212 Fix string to date casting when format is not specified
- PR #3218 Fixes `row_lexicographic_comparator` issue with handling two tables
- PR #3228 Default initialize RMM when Java native dependencies are loaded
- PR #3012 replacing instances of `to_gpu_array` with `mem`
- PR #3236 Fix Numba 0.46+/CuPy 6.3 interface compatibility
- PR #3276 Update JNI includes for legacy moves
- PR #3256 Fix orc writer crash with multiple string columns
- PR #3211 Fix breaking change caused by rapidsai/rmm#167
- PR #3265 Fix dangling pointer in `is_sorted`
- PR #3267 ORC writer: fix incorrect ByteRLE encoding of long literal runs
- PR #3277 Fix invalid reference to deleted temporary in `is_sorted`.
- PR #3274 ORC writer: fix integer RLEv2 mode2 unsigned base value encoding
- PR #3279 Fix shutdown hang issues with pinned memory pool init executor
- PR #3280 Invalid children check in mutable_column_device_view
- PR #3289 fix java memory usage API for empty columns
- PR #3293 Fix loading of csv files zipped on MacOS (disabled zip min version check)
- PR #3295 Fix storing storing invalid RMM exec policies.
- PR #3307 Add pd.RangeIndex to from_pandas to fix dask_cudf meta_nonempty bug
- PR #3313 Fix public headers including non-public headers
- PR #3318 Revert arrow to 0.15.0 temporarily to unblock downstream projects CI
- PR #3317 Fix index-argument bug in dask_cudf parquet reader
- PR #3323 Fix `insert` non-assert test case
- PR #3341 Fix `Series` constructor converting NoneType to "None"
- PR #3326 Fix and test for detail::gather map iterator type inference
- PR #3334 Remove zero-size exception check from make_strings_column factories
- PR #3333 Fix compilation issues with `constexpr` functions not marked `__device__`
- PR #3340 Make all benchmarks use cudf base fixture to initialize RMM pool
- PR #3337 Fix Java to pad validity buffers to 64-byte boundary
- PR #3362 Fix `find_and_replace` upcasting series for python scalars and lists
- PR #3357 Disabling `column_view` iterators for non fixed-width types
- PR #3383 Fix : properly compute null counts for rolling_window.
- PR #3386 Removing external includes from `column_view.hpp`
- PR #3369 Add write_partition to dask_cudf to fix to_parquet bug
- PR #3388 Support getitem with bools when DataFrame has a MultiIndex
- PR #3408 Fix String and Column (De-)Serialization
- PR #3372 Fix dask-distributed scatter_by_map bug
- PR #3419 Fix a bug in parse_into_parts (incomplete input causing walking past the end of string).
- PR #3413 Fix dask_cudf read_csv file-list bug
- PR #3416 Fix memory leak in ColumnVector when pulling strings off the GPU
- PR #3424 Fix benchmark build by adding libcudacxx to benchmark's CMakeLists.txt
- PR #3435 Fix diff and shift for empty series
- PR #3439 Fix index-name bug in StringColumn concat
- PR #3445 Fix ORC Writer default stripe size
- PR #3459 Fix printing of invalid entries
- PR #3466 Fix gather null mask allocation for invalid index
- PR #3468 Fix memory leak issue in `drop_duplicates`
- PR #3474 Fix small doc error in capitalize Docs
- PR #3491 Fix more doc errors in NVStrings
- PR #3478 Fix as_index deep copy via Index.rename inplace arg
- PR #3476 Fix ORC reader timezone conversion
- PR #3188 Repr slices up large DataFrames
- PR #3519 Fix strings column concatenate handling zero-sized columns
- PR #3530 Fix copy_if_else test case fail issue
- PR #3523 Fix lgenfe issue with debug build
- PR #3532 Fix potential use-after-free in cudf parquet reader
- PR #3540 Fix unary_op null_mask bug and add missing test cases
- PR #3559 Use HighLevelGraph api in DataFrame constructor (Fix upstream compatibility)
- PR #3572 Fix CI Issue with hypothesis tests that are flaky


# cuDF 0.10.0 (16 Oct 2019)

## New Features

- PR #2423 Added `groupby.quantile()`
- PR #2522 Add Java bindings for NVStrings backed upper and lower case mutators
- PR #2605 Added Sort based groupby in libcudf
- PR #2607 Add Java bindings for parsing JSON
- PR #2629 Add dropna= parameter to groupby
- PR #2585 ORC & Parquet Readers: Remove millisecond timestamp restriction
- PR #2507 Add GPU-accelerated ORC Writer
- PR #2559 Add Series.tolist()
- PR #2653 Add Java bindings for rolling window operations
- PR #2480 Merge `custreamz` codebase into `cudf` repo
- PR #2674 Add __contains__ for Index/Series/Column
- PR #2635 Add support to read from remote and cloud sources like s3, gcs, hdfs
- PR #2722 Add Java bindings for NVTX ranges
- PR #2702 Add make_bool to dataset generation functions
- PR #2394 Move `rapidsai/custrings` into `cudf`
- PR #2734 Final sync of custrings source into cudf
- PR #2724 Add libcudf support for __contains__
- PR #2777 Add python bindings for porter stemmer measure functionality
- PR #2781 Add issorted to is_monotonic
- PR #2685 Add cudf::scatter_to_tables and cython binding
- PR #2743 Add Java bindings for NVStrings timestamp2long as part of String ColumnVector casting
- PR #2785 Add nvstrings Python docs
- PR #2786 Add benchmarks option to root build.sh
- PR #2802 Add `cudf::repeat()` and `cudf.Series.repeat()`
- PR #2773 Add Fisher's unbiased kurtosis and skew for Series/DataFrame
- PR #2748 Parquet Reader: Add option to specify loading of PANDAS index
- PR #2807 Add scatter_by_map to DataFrame python API
- PR #2836 Add nvstrings.code_points method
- PR #2844 Add Series/DataFrame notnull
- PR #2858 Add GTest type list utilities
- PR #2870 Add support for grouping by Series of arbitrary length
- PR #2719 Series covariance and Pearson correlation
- PR #2207 Beginning of libcudf overhaul: introduce new column and table types
- PR #2869 Add `cudf.CategoricalDtype`
- PR #2838 CSV Reader: Support ARROW_RANDOM_FILE input
- PR #2655 CuPy-based Series and Dataframe .values property
- PR #2803 Added `edit_distance_matrix()` function to calculate pairwise edit distance for each string on a given nvstrings object.
- PR #2811 Start of cudf strings column work based on 2207
- PR #2872 Add Java pinned memory pool allocator
- PR #2969 Add findAndReplaceAll to ColumnVector
- PR #2814 Add Datetimeindex.weekday
- PR #2999 Add timestamp conversion support for string categories
- PR #2918 Add cudf::column timestamp wrapper types

## Improvements

- PR #2578 Update legacy_groupby to use libcudf group_by_without_aggregation
- PR #2581 Removed `managed` allocator from hash map classes.
- PR #2571 Remove unnecessary managed memory from gdf_column_concat
- PR #2648 Cython/Python reorg
- PR #2588 Update Series.append documentation
- PR #2632 Replace dask-cudf set_index code with upstream
- PR #2682 Add cudf.set_allocator() function for easier allocator init
- PR #2642 Improve null printing and testing
- PR #2747 Add missing Cython headers / cudftestutil lib to conda package for cuspatial build
- PR #2706 Compute CSV format in device code to speedup performance
- PR #2673 Add support for np.longlong type
- PR #2703 move dask serialization dispatch into cudf
- PR #2728 Add YYMMDD to version tag for nightly conda packages
- PR #2729 Handle file-handle input in to_csv
- PR #2741 CSV Reader: Move kernel functions into its own file
- PR #2766 Improve nvstrings python cmake flexibility
- PR #2756 Add out_time_unit option to csv reader, support timestamp resolutions
- PR #2771 Stopgap alias for to_gpu_matrix()
- PR #2783 Support mapping input columns to function arguments in apply kernels
- PR #2645 libcudf unique_count for Series.nunique
- PR #2817 Dask-cudf: `read_parquet` support for remote filesystems
- PR #2823 improve java data movement debugging
- PR #2806 CSV Reader: Clean-up row offset operations
- PR #2640 Add dask wait/persist exmaple to 10 minute guide
- PR #2828 Optimizations of kernel launch configuration for `DataFrame.apply_rows` and `DataFrame.apply_chunks`
- PR #2831 Add `column` argument to `DataFrame.drop`
- PR #2775 Various optimizations to improve __getitem__ and __setitem__ performance
- PR #2810 cudf::allocate_like can optionally always allocate a mask.
- PR #2833 Parquet reader: align page data allocation sizes to 4-bytes to satisfy cuda-memcheck
- PR #2832 Using the new Python bindings for UCX
- PR #2856 Update group_split_cudf to use scatter_by_map
- PR #2890 Optionally keep serialized table data on the host.
- PR #2778 Doc: Updated and fixed some docstrings that were formatted incorrectly.
- PR #2830 Use YYMMDD tag in custreamz nightly build
- PR #2875 Java: Remove synchronized from register methods in MemoryCleaner
- PR #2887 Minor snappy decompression optimization
- PR #2899 Use new RMM API based on Cython
- PR #2788 Guide to Python UDFs
- PR #2919 Change java API to use operators in groupby namespace
- PR #2909 CSV Reader: Avoid row offsets host vector default init
- PR #2834 DataFrame supports setting columns via attribute syntax `df.x = col`
- PR #3147 DataFrame can be initialized from rows via list of tuples
- PR #3539 Restrict CuPy to 6

## Bug Fixes

- PR #2584 ORC Reader: fix parsing of `DECIMAL` index positions
- PR #2619 Fix groupby serialization/deserialization
- PR #2614 Update Java version to match
- PR #2601 Fixes nlargest(1) issue in Series and Dataframe
- PR #2610 Fix a bug in index serialization (properly pass DeviceNDArray)
- PR #2621 Fixes the floordiv issue of not promoting float type when rhs is 0
- PR #2611 Types Test: fix static casting from negative int to string
- PR #2618 IO Readers: Fix datasource memory map failure for multiple reads
- PR #2628 groupby_without_aggregation non-nullable input table produces non-nullable output
- PR #2615 fix string category partitioning in java API
- PR #2641 fix string category and timeunit concat in the java API
- PR #2649 Fix groupby issue resulting from column_empty bug
- PR #2658 Fix astype() for null categorical columns
- PR #2660 fix column string category and timeunit concat in the java API
- PR #2664 ORC reader: fix `skip_rows` larger than first stripe
- PR #2654 Allow Java gdfOrderBy to work with string categories
- PR #2669 AVRO reader: fix non-deterministic output
- PR #2668 Update Java bindings to specify timestamp units for ORC and Parquet readers
- PR #2679 AVRO reader: fix cuda errors when decoding compressed streams
- PR #2692 Add concatenation for data-frame with different headers (empty and non-empty)
- PR #2651 Remove nvidia driver installation from ci/cpu/build.sh
- PR #2697 Ensure csv reader sets datetime column time units
- PR #2698 Return RangeIndex from contiguous slice of RangeIndex
- PR #2672 Fix null and integer handling in round
- PR #2704 Parquet Reader: Fix crash when loading string column with nulls
- PR #2725 Fix Jitify issue with running on Turing using CUDA version < 10
- PR #2731 Fix building of benchmarks
- PR #2738 Fix java to find new NVStrings locations
- PR #2736 Pin Jitify branch to v0.10 version
- PR #2742 IO Readers: Fix possible silent failures when creating `NvStrings` instance
- PR #2753 Fix java quantile API calls
- PR #2762 Fix validity processing for time in java
- PR #2796 Fix handling string slicing and other nvstrings delegated methods with dask
- PR #2769 Fix link to API docs in README.md
- PR #2772 Handle multiindex pandas Series #2772
- PR #2749 Fix apply_rows/apply_chunks pessimistic null mask to use in_cols null masks only
- PR #2752 CSV Reader: Fix exception when there's no rows to process
- PR #2716 Added Exception for `StringMethods` in string methods
- PR #2787 Fix Broadcasting `None` to `cudf-series`
- PR #2794 Fix async race in NVCategory::get_value and get_value_bounds
- PR #2795 Fix java build/cast error
- PR #2496 Fix improper merge of two dataframes when names differ
- PR #2824 Fix issue with incorrect result when Numeric Series replace is called several times
- PR #2751 Replace value with null
- PR #2765 Fix Java inequality comparisons for string category
- PR #2818 Fix java join API to use new C++ join API
- PR #2841 Fix nvstrings.slice and slice_from for range (0,0)
- PR #2837 Fix join benchmark
- PR #2809 Add hash_df and group_split dispatch functions for dask
- PR #2843 Parquet reader: fix skip_rows when not aligned with page or row_group boundaries
- PR #2851 Deleted existing dask-cudf/record.txt
- PR #2854 Fix column creation from ephemeral objects exposing __cuda_array_interface__
- PR #2860 Fix boolean indexing when the result is a single row
- PR #2859 Fix tail method issue for string columns
- PR #2852 Fixed `cumsum()` and `cumprod()` on boolean series.
- PR #2865 DaskIO: Fix `read_csv` and `read_orc` when input is list of files
- PR #2750 Fixed casting values to cudf::bool8 so non-zero values always cast to true
- PR #2873 Fixed dask_cudf read_partition bug by generating ParquetDatasetPiece
- PR #2850 Fixes dask_cudf.read_parquet on partitioned datasets
- PR #2896 Properly handle `axis` string keywords in `concat`
- PR #2926 Update rounding algorithm to avoid using fmod
- PR #2968 Fix Java dependency loading when using NVTX
- PR #2963 Fix ORC writer uncompressed block indexing
- PR #2928 CSV Reader: Fix using `byte_range` for large datasets
- PR #2983 Fix sm_70+ race condition in gpu_unsnap
- PR #2964 ORC Writer: Segfault when writing mixed numeric and string columns
- PR #3007 Java: Remove unit test that frees RMM invalid pointer
- PR #3009 Fix orc reader RLEv2 patch position regression from PR #2507
- PR #3002 Fix CUDA invalid configuration errors reported after loading an ORC file without data
- PR #3035 Update update-version.sh for new docs locations
- PR #3038 Fix uninitialized stream parameter in device_table deleter
- PR #3064 Fixes groupby performance issue
- PR #3061 Add rmmInitialize to nvstrings gtests
- PR #3058 Fix UDF doc markdown formatting
- PR #3059 Add nvstrings python build instructions to contributing.md


# cuDF 0.9.0 (21 Aug 2019)

## New Features

- PR #1993 Add CUDA-accelerated series aggregations: mean, var, std
- PR #2111 IO Readers: Support memory buffer, file-like object, and URL inputs
- PR #2012 Add `reindex()` to DataFrame and Series
- PR #2097 Add GPU-accelerated AVRO reader
- PR #2098 Support binary ops on DFs and Series with mismatched indices
- PR #2160 Merge `dask-cudf` codebase into `cudf` repo
- PR #2149 CSV Reader: Add `hex` dtype for explicit hexadecimal parsing
- PR #2156 Add `upper_bound()` and `lower_bound()` for libcudf tables and `searchsorted()` for cuDF Series
- PR #2158 CSV Reader: Support single, non-list/dict argument for `dtype`
- PR #2177 CSV Reader: Add `parse_dates` parameter for explicit date inference
- PR #1744 cudf::apply_boolean_mask and cudf::drop_nulls support for cudf::table inputs (multi-column)
- PR #2196 Add `DataFrame.dropna()`
- PR #2197 CSV Writer: add `chunksize` parameter for `to_csv`
- PR #2215 `type_dispatcher` benchmark
- PR #2179 Add Java quantiles
- PR #2157 Add __array_function__ to DataFrame and Series
- PR #2212 Java support for ORC reader
- PR #2224 Add DataFrame isna, isnull, notna functions
- PR #2236 Add Series.drop_duplicates
- PR #2105 Add hash-based join benchmark
- PR #2316 Add unique, nunique, and value_counts for datetime columns
- PR #2337 Add Java support for slicing a ColumnVector
- PR #2049 Add cudf::merge (sorted merge)
- PR #2368 Full cudf+dask Parquet Support
- PR #2380 New cudf::is_sorted checks whether cudf::table is sorted
- PR #2356 Java column vector standard deviation support
- PR #2221 MultiIndex full indexing - Support iloc and wildcards for loc
- PR #2429 Java support for getting length of strings in a ColumnVector
- PR #2415 Add `value_counts` for series of any type
- PR #2446 Add __array_function__ for index
- PR #2437 ORC reader: Add 'use_np_dtypes' option
- PR #2382 Add CategoricalAccessor add, remove, rename, and ordering methods
- PR #2464 Native implement `__cuda_array_interface__` for Series/Index/Column objects
- PR #2425 Rolling window now accepts array-based user-defined functions
- PR #2442 Add __setitem__
- PR #2449 Java support for getting byte count of strings in a ColumnVector
- PR #2492 Add groupby.size() method
- PR #2358 Add cudf::nans_to_nulls: convert floating point column into bitmask
- PR #2489 Add drop argument to set_index
- PR #2491 Add Java bindings for ORC reader 'use_np_dtypes' option
- PR #2213 Support s/ms/us/ns DatetimeColumn time unit resolutions
- PR #2536 Add _constructor properties to Series and DataFrame

## Improvements

- PR #2103 Move old `column` and `bitmask` files into `legacy/` directory
- PR #2109 added name to Python column classes
- PR #1947 Cleanup serialization code
- PR #2125 More aggregate in java API
- PR #2127 Add in java Scalar tests
- PR #2088 Refactor of Python groupby code
- PR #2130 Java serialization and deserialization of tables.
- PR #2131 Chunk rows logic added to csv_writer
- PR #2129 Add functions in the Java API to support nullable column filtering
- PR #2165 made changes to get_dummies api for it to be available in MethodCache
- PR #2171 Add CodeCov integration, fix doc version, make --skip-tests work when invoking with source
- PR #2184 handle remote orc files for dask-cudf
- PR #2186 Add `getitem` and `getattr` style access to Rolling objects
- PR #2168 Use cudf.Column for CategoricalColumn's categories instead of a tuple
- PR #2193 DOC: cudf::type_dispatcher documentation for specializing dispatched functors
- PR #2199 Better java support for appending strings
- PR #2176 Added column dtype support for datetime, int8, int16 to csv_writer
- PR #2209 Matching `get_dummies` & `select_dtypes` behavior to pandas
- PR #2217 Updated Java bindings to use the new groupby API
- PR #2214 DOC: Update doc instructions to build/install `cudf` and `dask-cudf`
- PR #2220 Update Java bindings for reduction rename
- PR #2232 Move CodeCov upload from build script to Jenkins
- PR #2225 refactor to use libcudf for gathering columns in dataframes
- PR #2293 Improve join performance (faster compute_join_output_size)
- PR #2300 Create separate dask codeowners for dask-cudf codebase
- PR #2304 gdf_group_by_without_aggregations returns gdf_column
- PR #2309 Java readers: remove redundant copy of result pointers
- PR #2307 Add `black` and `isort` to style checker script
- PR #2345 Restore removal of old groupby implementation
- PR #2342 Improve `astype()` to operate all ways
- PR #2329 using libcudf cudf::copy for column deep copy
- PR #2344 DOC: docs on code formatting for contributors
- PR #2376 Add inoperative axis= and win_type= arguments to Rolling()
- PR #2378 remove dask for (de-)serialization of cudf objects
- PR #2353 Bump Arrow and Dask versions
- PR #2377 Replace `standard_python_slice` with just `slice.indices()`
- PR #2373 cudf.DataFrame enchancements & Series.values support
- PR #2392 Remove dlpack submodule; make cuDF's Cython API externally accessible
- PR #2430 Updated Java bindings to use the new unary API
- PR #2406 Moved all existing `table` related files to a `legacy/` directory
- PR #2350 Performance related changes to get_dummies
- PR #2420 Remove `cudautils.astype` and replace with `typecast.apply_cast`
- PR #2456 Small improvement to typecast utility
- PR #2458 Fix handling of thirdparty packages in `isort` config
- PR #2459 IO Readers: Consolidate all readers to use `datasource` class
- PR #2475 Exposed type_dispatcher.hpp, nvcategory_util.hpp and wrapper_types.hpp in the include folder
- PR #2484 Enabled building libcudf as a static library
- PR #2453 Streamline CUDA_REL environment variable
- PR #2483 Bundle Boost filesystem dependency in the Java jar
- PR #2486 Java API hash functions
- PR #2481 Adds the ignore_null_keys option to the java api
- PR #2490 Java api: support multiple aggregates for the same column
- PR #2510 Java api: uses table based apply_boolean_mask
- PR #2432 Use pandas formatting for console, html, and latex output
- PR #2573 Bump numba version to 0.45.1
- PR #2606 Fix references to notebooks-contrib

## Bug Fixes

- PR #2086 Fixed quantile api behavior mismatch in series & dataframe
- PR #2128 Add offset param to host buffer readers in java API.
- PR #2145 Work around binops validity checks for java
- PR #2146 Work around unary_math validity checks for java
- PR #2151 Fixes bug in cudf::copy_range where null_count was invalid
- PR #2139 matching to pandas describe behavior & fixing nan values issue
- PR #2161 Implicitly convert unsigned to signed integer types in binops
- PR #2154 CSV Reader: Fix bools misdetected as strings dtype
- PR #2178 Fix bug in rolling bindings where a view of an ephemeral column was being taken
- PR #2180 Fix issue with isort reordering `importorskip` below imports depending on them
- PR #2187 fix to honor dtype when numpy arrays are passed to columnops.as_column
- PR #2190 Fix issue in astype conversion of string column to 'str'
- PR #2208 Fix issue with calling `head()` on one row dataframe
- PR #2229 Propagate exceptions from Cython cdef functions
- PR #2234 Fix issue with local build script not properly building
- PR #2223 Fix CUDA invalid configuration errors reported after loading small compressed ORC files
- PR #2162 Setting is_unique and is_monotonic-related attributes
- PR #2244 Fix ORC RLEv2 delta mode decoding with nonzero residual delta width
- PR #2297 Work around `var/std` unsupported only at debug build
- PR #2302 Fixed java serialization corner case
- PR #2355 Handle float16 in binary operations
- PR #2311 Fix copy behaviour for GenericIndex
- PR #2349 Fix issues with String filter in java API
- PR #2323 Fix groupby on categoricals
- PR #2328 Ensure order is preserved in CategoricalAccessor._set_categories
- PR #2202 Fix issue with unary ops mishandling empty input
- PR #2326 Fix for bug in DLPack when reading multiple columns
- PR #2324 Fix cudf Docker build
- PR #2325 Fix ORC RLEv2 patched base mode decoding with nonzero patch width
- PR #2235 Fix get_dummies to be compatible with dask
- PR #2332 Zero initialize gdf_dtype_extra_info
- PR #2355 Handle float16 in binary operations
- PR #2360 Fix missing dtype handling in cudf.Series & columnops.as_column
- PR #2364 Fix quantile api and other trivial issues around it
- PR #2361 Fixed issue with `codes` of CategoricalIndex
- PR #2357 Fixed inconsistent type of index created with from_pandas vs direct construction
- PR #2389 Fixed Rolling __getattr__ and __getitem__ for offset based windows
- PR #2402 Fixed bug in valid mask computation in cudf::copy_if (apply_boolean_mask)
- PR #2401 Fix to a scalar datetime(of type Days) issue
- PR #2386 Correctly allocate output valids in groupby
- PR #2411 Fixed failures on binary op on single element string column
- PR #2422 Fix Pandas logical binary operation incompatibilites
- PR #2447 Fix CodeCov posting build statuses temporarily
- PR #2450 Fix erroneous null handling in `cudf.DataFrame`'s `apply_rows`
- PR #2470 Fix issues with empty strings and string categories (Java)
- PR #2471 Fix String Column Validity.
- PR #2481 Fix java validity buffer serialization
- PR #2485 Updated bytes calculation to use size_t to avoid overflow in column concat
- PR #2461 Fix groupby multiple aggregations same column
- PR #2514 Fix cudf::drop_nulls threshold handling in Cython
- PR #2516 Fix utilities include paths and meta.yaml header paths
- PR #2517 Fix device memory leak in to_dlpack tensor deleter
- PR #2431 Fix local build generated file ownerships
- PR #2511 Added import of orc, refactored exception handlers to not squash fatal exceptions
- PR #2527 Fix index and column input handling in dask_cudf read_parquet
- PR #2466 Fix `dataframe.query` returning null rows erroneously
- PR #2548 Orc reader: fix non-deterministic data decoding at chunk boundaries
- PR #2557 fix cudautils import in string.py
- PR #2521 Fix casting datetimes from/to the same resolution
- PR #2545 Fix MultiIndexes with datetime levels
- PR #2560 Remove duplicate `dlpack` definition in conda recipe
- PR #2567 Fix ColumnVector.fromScalar issues while dealing with null scalars
- PR #2565 Orc reader: fix incorrect data decoding of int64 data types
- PR #2577 Fix search benchmark compilation error by adding necessary header
- PR #2604 Fix a bug in copying.pyx:_normalize_types that upcasted int32 to int64


# cuDF 0.8.0 (27 June 2019)

## New Features

- PR #1524 Add GPU-accelerated JSON Lines parser with limited feature set
- PR #1569 Add support for Json objects to the JSON Lines reader
- PR #1622 Add Series.loc
- PR #1654 Add cudf::apply_boolean_mask: faster replacement for gdf_apply_stencil
- PR #1487 cython gather/scatter
- PR #1310 Implemented the slice/split functionality.
- PR #1630 Add Python layer to the GPU-accelerated JSON reader
- PR #1745 Add rounding of numeric columns via Numba
- PR #1772 JSON reader: add support for BytesIO and StringIO input
- PR #1527 Support GDF_BOOL8 in readers and writers
- PR #1819 Logical operators (AND, OR, NOT) for libcudf and cuDF
- PR #1813 ORC Reader: Add support for stripe selection
- PR #1828 JSON Reader: add suport for bool8 columns
- PR #1833 Add column iterator with/without nulls
- PR #1665 Add the point-in-polygon GIS function
- PR #1863 Series and Dataframe methods for all and any
- PR #1908 cudf::copy_range and cudf::fill for copying/assigning an index or range to a constant
- PR #1921 Add additional formats for typecasting to/from strings
- PR #1807 Add Series.dropna()
- PR #1987 Allow user defined functions in the form of ptx code to be passed to binops
- PR #1948 Add operator functions like `Series.add()` to DataFrame and Series
- PR #1954 Add skip test argument to GPU build script
- PR #2018 Add bindings for new groupby C++ API
- PR #1984 Add rolling window operations Series.rolling() and DataFrame.rolling()
- PR #1542 Python method and bindings for to_csv
- PR #1995 Add Java API
- PR #1998 Add google benchmark to cudf
- PR #1845 Add cudf::drop_duplicates, DataFrame.drop_duplicates
- PR #1652 Added `Series.where()` feature
- PR #2074 Java Aggregates, logical ops, and better RMM support
- PR #2140 Add a `cudf::transform` function
- PR #2068 Concatenation of different typed columns

## Improvements

- PR #1538 Replacing LesserRTTI with inequality_comparator
- PR #1703 C++: Added non-aggregating `insert` to `concurrent_unordered_map` with specializations to store pairs with a single atomicCAS when possible.
- PR #1422 C++: Added a RAII wrapper for CUDA streams
- PR #1701 Added `unique` method for stringColumns
- PR #1713 Add documentation for Dask-XGBoost
- PR #1666 CSV Reader: Improve performance for files with large number of columns
- PR #1725 Enable the ability to use a single column groupby as its own index
- PR #1759 Add an example showing simultaneous rolling averages to `apply_grouped` documentation
- PR #1746 C++: Remove unused code: `windowed_ops.cu`, `sorting.cu`, `hash_ops.cu`
- PR #1748 C++: Add `bool` nullability flag to `device_table` row operators
- PR #1764 Improve Numerical column: `mean_var` and `mean`
- PR #1767 Speed up Python unit tests
- PR #1770 Added build.sh script, updated CI scripts and documentation
- PR #1739 ORC Reader: Add more pytest coverage
- PR #1696 Added null support in `Series.replace()`.
- PR #1390 Added some basic utility functions for `gdf_column`'s
- PR #1791 Added general column comparison code for testing
- PR #1795 Add printing of git submodule info to `print_env.sh`
- PR #1796 Removing old sort based group by code and gdf_filter
- PR #1811 Added funtions for copying/allocating `cudf::table`s
- PR #1838 Improve columnops.column_empty so that it returns typed columns instead of a generic Column
- PR #1890 Add utils.get_dummies- a pandas-like wrapper around one_hot-encoding
- PR #1823 CSV Reader: default the column type to string for empty dataframes
- PR #1827 Create bindings for scalar-vector binops, and update one_hot_encoding to use them
- PR #1817 Operators now support different sized dataframes as long as they don't share different sized columns
- PR #1855 Transition replace_nulls to new C++ API and update corresponding Cython/Python code
- PR #1858 Add `std::initializer_list` constructor to `column_wrapper`
- PR #1846 C++ type-erased gdf_equal_columns test util; fix gdf_equal_columns logic error
- PR #1390 Added some basic utility functions for `gdf_column`s
- PR #1391 Tidy up bit-resolution-operation and bitmask class code
- PR #1882 Add iloc functionality to MultiIndex dataframes
- PR #1884 Rolling windows: general enhancements and better coverage for unit tests
- PR #1886 support GDF_STRING_CATEGORY columns in apply_boolean_mask, drop_nulls and other libcudf functions
- PR #1896 Improve performance of groupby with levels specified in dask-cudf
- PR #1915 Improve iloc performance for non-contiguous row selection
- PR #1859 Convert read_json into a C++ API
- PR #1919 Rename libcudf namespace gdf to namespace cudf
- PR #1850 Support left_on and right_on for DataFrame merge operator
- PR #1930 Specialize constructor for `cudf::bool8` to cast argument to `bool`
- PR #1938 Add default constructor for `column_wrapper`
- PR #1930 Specialize constructor for `cudf::bool8` to cast argument to `bool`
- PR #1952 consolidate libcudf public API headers in include/cudf
- PR #1949 Improved selection with boolmask using libcudf `apply_boolean_mask`
- PR #1956 Add support for nulls in `query()`
- PR #1973 Update `std::tuple` to `std::pair` in top-most libcudf APIs and C++ transition guide
- PR #1981 Convert read_csv into a C++ API
- PR #1868 ORC Reader: Support row index for speed up on small/medium datasets
- PR #1964 Added support for list-like types in Series.str.cat
- PR #2005 Use HTML5 details tag in bug report issue template
- PR #2003 Removed few redundant unit-tests from test_string.py::test_string_cat
- PR #1944 Groupby design improvements
- PR #2017 Convert `read_orc()` into a C++ API
- PR #2011 Convert `read_parquet()` into a C++ API
- PR #1756 Add documentation "10 Minutes to cuDF and dask_cuDF"
- PR #2034 Adding support for string columns concatenation using "add" binary operator
- PR #2042 Replace old "10 Minutes" guide with new guide for docs build process
- PR #2036 Make library of common test utils to speed up tests compilation
- PR #2022 Facilitating get_dummies to be a high level api too
- PR #2050 Namespace IO readers and add back free-form `read_xxx` functions
- PR #2104 Add a functional ``sort=`` keyword argument to groupby
- PR #2108 Add `find_and_replace` for StringColumn for replacing single values
- PR #1803 cuDF/CuPy interoperability documentation

## Bug Fixes

- PR #1465 Fix for test_orc.py and test_sparse_df.py test failures
- PR #1583 Fix underlying issue in `as_index()` that was causing `Series.quantile()` to fail
- PR #1680 Add errors= keyword to drop() to fix cudf-dask bug
- PR #1651 Fix `query` function on empty dataframe
- PR #1616 Fix CategoricalColumn to access categories by index instead of iteration
- PR #1660 Fix bug in `loc` when indexing with a column name (a string)
- PR #1683 ORC reader: fix timestamp conversion to UTC
- PR #1613 Improve CategoricalColumn.fillna(-1) performance
- PR #1642 Fix failure of CSV_TEST gdf_csv_test.SkiprowsNrows on multiuser systems
- PR #1709 Fix handling of `datetime64[ms]` in `dataframe.select_dtypes`
- PR #1704 CSV Reader: Add support for the plus sign in number fields
- PR #1687 CSV reader: return an empty dataframe for zero size input
- PR #1757 Concatenating columns with null columns
- PR #1755 Add col_level keyword argument to melt
- PR #1758 Fix df.set_index() when setting index from an empty column
- PR #1749 ORC reader: fix long strings of NULL values resulting in incorrect data
- PR #1742 Parquet Reader: Fix index column name to match PANDAS compat
- PR #1782 Update libcudf doc version
- PR #1783 Update conda dependencies
- PR #1786 Maintain the original series name in series.unique output
- PR #1760 CSV Reader: fix segfault when dtype list only includes columns from usecols list
- PR #1831 build.sh: Assuming python is in PATH instead of using PYTHON env var
- PR #1839 Raise an error instead of segfaulting when transposing a DataFrame with StringColumns
- PR #1840 Retain index correctly during merge left_on right_on
- PR #1825 cuDF: Multiaggregation Groupby Failures
- PR #1789 CSV Reader: Fix missing support for specifying `int8` and `int16` dtypes
- PR #1857 Cython Bindings: Handle `bool` columns while calling `column_view_from_NDArrays`
- PR #1849 Allow DataFrame support methods to pass arguments to the methods
- PR #1847 Fixed #1375 by moving the nvstring check into the wrapper function
- PR #1864 Fixing cudf reduction for POWER platform
- PR #1869 Parquet reader: fix Dask timestamps not matching with Pandas (convert to milliseconds)
- PR #1876 add dtype=bool for `any`, `all` to treat integer column correctly
- PR #1875 CSV reader: take NaN values into account in dtype detection
- PR #1873 Add column dtype checking for the all/any methods
- PR #1902 Bug with string iteration in _apply_basic_agg
- PR #1887 Fix for initialization issue in pq_read_arg,orc_read_arg
- PR #1867 JSON reader: add support for null/empty fields, including the 'null' literal
- PR #1891 Fix bug #1750 in string column comparison
- PR #1909 Support of `to_pandas()` of boolean series with null values
- PR #1923 Use prefix removal when two aggs are called on a SeriesGroupBy
- PR #1914 Zero initialize gdf_column local variables
- PR #1959 Add support for comparing boolean Series to scalar
- PR #1966 Ignore index fix in series append
- PR #1967 Compute index __sizeof__ only once for DataFrame __sizeof__
- PR #1977 Support CUDA installation in default system directories
- PR #1982 Fixes incorrect index name after join operation
- PR #1985 Implement `GDF_PYMOD`, a special modulo that follows python's sign rules
- PR #1991 Parquet reader: fix decoding of NULLs
- PR #1990 Fixes a rendering bug in the `apply_grouped` documentation
- PR #1978 Fix for values being filled in an empty dataframe
- PR #2001 Correctly create MultiColumn from Pandas MultiColumn
- PR #2006 Handle empty dataframe groupby construction for dask
- PR #1965 Parquet Reader: Fix duplicate index column when it's already in `use_cols`
- PR #2033 Add pip to conda environment files to fix warning
- PR #2028 CSV Reader: Fix reading of uncompressed files without a recognized file extension
- PR #2073 Fix an issue when gathering columns with NVCategory and nulls
- PR #2053 cudf::apply_boolean_mask return empty column for empty boolean mask
- PR #2066 exclude `IteratorTest.mean_var_output` test from debug build
- PR #2069 Fix JNI code to use read_csv and read_parquet APIs
- PR #2071 Fix bug with unfound transitive dependencies for GTests in Ubuntu 18.04
- PR #2089 Configure Sphinx to render params correctly
- PR #2091 Fix another bug with unfound transitive dependencies for `cudftestutils` in Ubuntu 18.04
- PR #2115 Just apply `--disable-new-dtags` instead of trying to define all the transitive dependencies
- PR #2106 Fix errors in JitCache tests caused by sharing of device memory between processes
- PR #2120 Fix errors in JitCache tests caused by running multiple threads on the same data
- PR #2102 Fix memory leak in groupby
- PR #2113 fixed typo in to_csv code example


# cudf 0.7.2 (16 May 2019)

## New Features

- PR #1735 Added overload for atomicAdd on int64. Streamlined implementation of custom atomic overloads.
- PR #1741 Add MultiIndex concatenation

## Bug Fixes

- PR #1718 Fix issue with SeriesGroupBy MultiIndex in dask-cudf
- PR #1734 Python: fix performance regression for groupby count() aggregations
- PR #1768 Cython: fix handling read only schema buffers in gpuarrow reader


# cudf 0.7.1 (11 May 2019)

## New Features

- PR #1702 Lazy load MultiIndex to return groupby performance to near optimal.

## Bug Fixes

- PR #1708 Fix handling of `datetime64[ms]` in `dataframe.select_dtypes`


# cuDF 0.7.0 (10 May 2019)

## New Features

- PR #982 Implement gdf_group_by_without_aggregations and gdf_unique_indices functions
- PR #1142 Add `GDF_BOOL` column type
- PR #1194 Implement overloads for CUDA atomic operations
- PR #1292 Implemented Bitwise binary ops AND, OR, XOR (&, |, ^)
- PR #1235 Add GPU-accelerated Parquet Reader
- PR #1335 Added local_dict arg in `DataFrame.query()`.
- PR #1282 Add Series and DataFrame.describe()
- PR #1356 Rolling windows
- PR #1381 Add DataFrame._get_numeric_data
- PR #1388 Add CODEOWNERS file to auto-request reviews based on where changes are made
- PR #1396 Add DataFrame.drop method
- PR #1413 Add DataFrame.melt method
- PR #1412 Add DataFrame.pop()
- PR #1419 Initial CSV writer function
- PR #1441 Add Series level cumulative ops (cumsum, cummin, cummax, cumprod)
- PR #1420 Add script to build and test on a local gpuCI image
- PR #1440 Add DatetimeColumn.min(), DatetimeColumn.max()
- PR #1455 Add Series.Shift via Numba kernel
- PR #1441 Add Series level cumulative ops (cumsum, cummin, cummax, cumprod)
- PR #1461 Add Python coverage test to gpu build
- PR #1445 Parquet Reader: Add selective reading of rows and row group
- PR #1532 Parquet Reader: Add support for INT96 timestamps
- PR #1516 Add Series and DataFrame.ndim
- PR #1556 Add libcudf C++ transition guide
- PR #1466 Add GPU-accelerated ORC Reader
- PR #1565 Add build script for nightly doc builds
- PR #1508 Add Series isna, isnull, and notna
- PR #1456 Add Series.diff() via Numba kernel
- PR #1588 Add Index `astype` typecasting
- PR #1301 MultiIndex support
- PR #1599 Level keyword supported in groupby
- PR #929 Add support operations to dataframe
- PR #1609 Groupby accept list of Series
- PR #1658 Support `group_keys=True` keyword in groupby method

## Improvements

- PR #1531 Refactor closures as private functions in gpuarrow
- PR #1404 Parquet reader page data decoding speedup
- PR #1076 Use `type_dispatcher` in join, quantiles, filter, segmented sort, radix sort and hash_groupby
- PR #1202 Simplify README.md
- PR #1149 CSV Reader: Change convertStrToValue() functions to `__device__` only
- PR #1238 Improve performance of the CUDA trie used in the CSV reader
- PR #1245 Use file cache for JIT kernels
- PR #1278 Update CONTRIBUTING for new conda environment yml naming conventions
- PR #1163 Refactored UnaryOps. Reduced API to two functions: `gdf_unary_math` and `gdf_cast`. Added `abs`, `-`, and `~` ops. Changed bindings to Cython
- PR #1284 Update docs version
- PR #1287 add exclude argument to cudf.select_dtype function
- PR #1286 Refactor some of the CSV Reader kernels into generic utility functions
- PR #1291 fillna in `Series.to_gpu_array()` and `Series.to_array()` can accept the scalar too now.
- PR #1005 generic `reduction` and `scan` support
- PR #1349 Replace modernGPU sort join with thrust.
- PR #1363 Add a dataframe.mean(...) that raises NotImplementedError to satisfy `dask.dataframe.utils.is_dataframe_like`
- PR #1319 CSV Reader: Use column wrapper for gdf_column output alloc/dealloc
- PR #1376 Change series quantile default to linear
- PR #1399 Replace CFFI bindings for NVTX functions with Cython bindings
- PR #1389 Refactored `set_null_count()`
- PR #1386 Added macros `GDF_TRY()`, `CUDF_TRY()` and `ASSERT_CUDF_SUCCEEDED()`
- PR #1435 Rework CMake and conda recipes to depend on installed libraries
- PR #1391 Tidy up bit-resolution-operation and bitmask class code
- PR #1439 Add cmake variable to enable compiling CUDA code with -lineinfo
- PR #1462 Add ability to read parquet files from arrow::io::RandomAccessFile
- PR #1453 Convert CSV Reader CFFI to Cython
- PR #1479 Convert Parquet Reader CFFI to Cython
- PR #1397 Add a utility function for producing an overflow-safe kernel launch grid configuration
- PR #1382 Add GPU parsing of nested brackets to cuIO parsing utilities
- PR #1481 Add cudf::table constructor to allocate a set of `gdf_column`s
- PR #1484 Convert GroupBy CFFI to Cython
- PR #1463 Allow and default melt keyword argument var_name to be None
- PR #1486 Parquet Reader: Use device_buffer rather than device_ptr
- PR #1525 Add cudatoolkit conda dependency
- PR #1520 Renamed `src/dataframe` to `src/table` and moved `table.hpp`. Made `types.hpp` to be type declarations only.
- PR #1492 Convert transpose CFFI to Cython
- PR #1495 Convert binary and unary ops CFFI to Cython
- PR #1503 Convert sorting and hashing ops CFFI to Cython
- PR #1522 Use latest release version in update-version CI script
- PR #1533 Remove stale join CFFI, fix memory leaks in join Cython
- PR #1521 Added `row_bitmask` to compute bitmask for rows of a table. Merged `valids_ops.cu` and `bitmask_ops.cu`
- PR #1553 Overload `hash_row` to avoid using intial hash values. Updated `gdf_hash` to select between overloads
- PR #1585 Updated `cudf::table` to maintain own copy of wrapped `gdf_column*`s
- PR #1559 Add `except +` to all Cython function definitions to catch C++ exceptions properly
- PR #1617 `has_nulls` and `column_dtypes` for `cudf::table`
- PR #1590 Remove CFFI from the build / install process entirely
- PR #1536 Convert gpuarrow CFFI to Cython
- PR #1655 Add `Column._pointer` as a way to access underlying `gdf_column*` of a `Column`
- PR #1655 Update readme conda install instructions for cudf version 0.6 and 0.7


## Bug Fixes

- PR #1233 Fix dtypes issue while adding the column to `str` dataframe.
- PR #1254 CSV Reader: fix data type detection for floating-point numbers in scientific notation
- PR #1289 Fix looping over each value instead of each category in concatenation
- PR #1293 Fix Inaccurate error message in join.pyx
- PR #1308 Add atomicCAS overload for `int8_t`, `int16_t`
- PR #1317 Fix catch polymorphic exception by reference in ipc.cu
- PR #1325 Fix dtype of null bitmasks to int8
- PR #1326 Update build documentation to use -DCMAKE_CXX11_ABI=ON
- PR #1334 Add "na_position" argument to CategoricalColumn sort_by_values
- PR #1321 Fix out of bounds warning when checking Bzip2 header
- PR #1359 Add atomicAnd/Or/Xor for integers
- PR #1354 Fix `fillna()` behaviour when replacing values with different dtypes
- PR #1347 Fixed core dump issue while passing dict_dtypes without column names in `cudf.read_csv()`
- PR #1379 Fixed build failure caused due to error: 'col_dtype' may be used uninitialized
- PR #1392 Update cudf Dockerfile and package_versions.sh
- PR #1385 Added INT8 type to `_schema_to_dtype` for use in GpuArrowReader
- PR #1393 Fixed a bug in `gdf_count_nonzero_mask()` for the case of 0 bits to count
- PR #1395 Update CONTRIBUTING to use the environment variable CUDF_HOME
- PR #1416 Fix bug at gdf_quantile_exact and gdf_quantile_appox
- PR #1421 Fix remove creation of series multiple times during `add_column()`
- PR #1405 CSV Reader: Fix memory leaks on read_csv() failure
- PR #1328 Fix CategoricalColumn to_arrow() null mask
- PR #1433 Fix NVStrings/categories includes
- PR #1432 Update NVStrings to 0.7.* to coincide with 0.7 development
- PR #1483 Modify CSV reader to avoid cropping blank quoted characters in non-string fields
- PR #1446 Merge 1275 hotfix from master into branch-0.7
- PR #1447 Fix legacy groupby apply docstring
- PR #1451 Fix hash join estimated result size is not correct
- PR #1454 Fix local build script improperly change directory permissions
- PR #1490 Require Dask 1.1.0+ for `is_dataframe_like` test or skip otherwise.
- PR #1491 Use more specific directories & groups in CODEOWNERS
- PR #1497 Fix Thrust issue on CentOS caused by missing default constructor of host_vector elements
- PR #1498 Add missing include guard to device_atomics.cuh and separated DEVICE_ATOMICS_TEST
- PR #1506 Fix csv-write call to updated NVStrings method
- PR #1510 Added nvstrings `fillna()` function
- PR #1507 Parquet Reader: Default string data to GDF_STRING
- PR #1535 Fix doc issue to ensure correct labelling of cudf.series
- PR #1537 Fix `undefined reference` link error in HashPartitionTest
- PR #1548 Fix ci/local/build.sh README from using an incorrect image example
- PR #1551 CSV Reader: Fix integer column name indexing
- PR #1586 Fix broken `scalar_wrapper::operator==`
- PR #1591 ORC/Parquet Reader: Fix missing import for FileNotFoundError exception
- PR #1573 Parquet Reader: Fix crash due to clash with ORC reader datasource
- PR #1607 Revert change of `column.to_dense_buffer` always return by copy for performance concerns
- PR #1618 ORC reader: fix assert & data output when nrows/skiprows isn't aligned to stripe boundaries
- PR #1631 Fix failure of TYPES_TEST on some gcc-7 based systems.
- PR #1641 CSV Reader: Fix skip_blank_lines behavior with Windows line terminators (\r\n)
- PR #1648 ORC reader: fix non-deterministic output when skiprows is non-zero
- PR #1676 Fix groupby `as_index` behaviour with `MultiIndex`
- PR #1659 Fix bug caused by empty groupbys and multiindex slicing throwing exceptions
- PR #1656 Correct Groupby failure in dask when un-aggregable columns are left in dataframe.
- PR #1689 Fix groupby performance regression
- PR #1694 Add Cython as a runtime dependency since it's required in `setup.py`


# cuDF 0.6.1 (25 Mar 2019)

## Bug Fixes

- PR #1275 Fix CentOS exception in DataFrame.hash_partition from using value "returned" by a void function


# cuDF 0.6.0 (22 Mar 2019)

## New Features

- PR #760 Raise `FileNotFoundError` instead of `GDF_FILE_ERROR` in `read_csv` if the file does not exist
- PR #539 Add Python bindings for replace function
- PR #823 Add Doxygen configuration to enable building HTML documentation for libcudf C/C++ API
- PR #807 CSV Reader: Add byte_range parameter to specify the range in the input file to be read
- PR #857 Add Tail method for Series/DataFrame and update Head method to use iloc
- PR #858 Add series feature hashing support
- PR #871 CSV Reader: Add support for NA values, including user specified strings
- PR #893 Adds PyArrow based parquet readers / writers to Python, fix category dtype handling, fix arrow ingest buffer size issues
- PR #867 CSV Reader: Add support for ignoring blank lines and comment lines
- PR #887 Add Series digitize method
- PR #895 Add Series groupby
- PR #898 Add DataFrame.groupby(level=0) support
- PR #920 Add feather, JSON, HDF5 readers / writers from PyArrow / Pandas
- PR #888 CSV Reader: Add prefix parameter for column names, used when parsing without a header
- PR #913 Add DLPack support: convert between cuDF DataFrame and DLTensor
- PR #939 Add ORC reader from PyArrow
- PR #918 Add Series.groupby(level=0) support
- PR #906 Add binary and comparison ops to DataFrame
- PR #958 Support unary and binary ops on indexes
- PR #964 Add `rename` method to `DataFrame`, `Series`, and `Index`
- PR #985 Add `Series.to_frame` method
- PR #985 Add `drop=` keyword to reset_index method
- PR #994 Remove references to pygdf
- PR #990 Add external series groupby support
- PR #988 Add top-level merge function to cuDF
- PR #992 Add comparison binaryops to DateTime columns
- PR #996 Replace relative path imports with absolute paths in tests
- PR #995 CSV Reader: Add index_col parameter to specify the column name or index to be used as row labels
- PR #1004 Add `from_gpu_matrix` method to DataFrame
- PR #997 Add property index setter
- PR #1007 Replace relative path imports with absolute paths in cudf
- PR #1013 select columns with df.columns
- PR #1016 Rename Series.unique_count() to nunique() to match pandas API
- PR #947 Prefixsum to handle nulls and float types
- PR #1029 Remove rest of relative path imports
- PR #1021 Add filtered selection with assignment for Dataframes
- PR #872 Adding NVCategory support to cudf apis
- PR #1052 Add left/right_index and left/right_on keywords to merge
- PR #1091 Add `indicator=` and `suffixes=` keywords to merge
- PR #1107 Add unsupported keywords to Series.fillna
- PR #1032 Add string support to cuDF python
- PR #1136 Removed `gdf_concat`
- PR #1153 Added function for getting the padded allocation size for valid bitmask
- PR #1148 Add cudf.sqrt for dataframes and Series
- PR #1159 Add Python bindings for libcudf dlpack functions
- PR #1155 Add __array_ufunc__ for DataFrame and Series for sqrt
- PR #1168 to_frame for series accepts a name argument


## Improvements

- PR #1218 Add dask-cudf page to API docs
- PR #892 Add support for heterogeneous types in binary ops with JIT
- PR #730 Improve performance of `gdf_table` constructor
- PR #561 Add Doxygen style comments to Join CUDA functions
- PR #813 unified libcudf API functions by replacing gpu_ with gdf_
- PR #822 Add support for `__cuda_array_interface__` for ingest
- PR #756 Consolidate common helper functions from unordered map and multimap
- PR #753 Improve performance of groupby sum and average, especially for cases with few groups.
- PR #836 Add ingest support for arrow chunked arrays in Column, Series, DataFrame creation
- PR #763 Format doxygen comments for csv_read_arg struct
- PR #532 CSV Reader: Use type dispatcher instead of switch block
- PR #694 Unit test utilities improvements
- PR #878 Add better indexing to Groupby
- PR #554 Add `empty` method and `is_monotonic` attribute to `Index`
- PR #1040 Fixed up Doxygen comment tags
- PR #909 CSV Reader: Avoid host->device->host copy for header row data
- PR #916 Improved unit testing and error checking for `gdf_column_concat`
- PR #941 Replace `numpy` call in `Series.hash_encode` with `numba`
- PR #942 Added increment/decrement operators for wrapper types
- PR #943 Updated `count_nonzero_mask` to return `num_rows` when the mask is null
- PR #952 Added trait to map C++ type to `gdf_dtype`
- PR #966 Updated RMM submodule.
- PR #998 Add IO reader/writer modules to API docs, fix for missing cudf.Series docs
- PR #1017 concatenate along columns for Series and DataFrames
- PR #1002 Support indexing a dataframe with another boolean dataframe
- PR #1018 Better concatenation for Series and Dataframes
- PR #1036 Use Numpydoc style docstrings
- PR #1047 Adding gdf_dtype_extra_info to gdf_column_view_augmented
- PR #1054 Added default ctor to SerialTrieNode to overcome Thrust issue in CentOS7 + CUDA10
- PR #1024 CSV Reader: Add support for hexadecimal integers in integral-type columns
- PR #1033 Update `fillna()` to use libcudf function `gdf_replace_nulls`
- PR #1066 Added inplace assignment for columns and select_dtypes for dataframes
- PR #1026 CSV Reader: Change the meaning and type of the quoting parameter to match Pandas
- PR #1100 Adds `CUDF_EXPECTS` error-checking macro
- PR #1092 Fix select_dtype docstring
- PR #1111 Added cudf::table
- PR #1108 Sorting for datetime columns
- PR #1120 Return a `Series` (not a `Column`) from `Series.cat.set_categories()`
- PR #1128 CSV Reader: The last data row does not need to be line terminated
- PR #1183 Bump Arrow version to 0.12.1
- PR #1208 Default to CXX11_ABI=ON
- PR #1252 Fix NVStrings dependencies for cuda 9.2 and 10.0
- PR #2037 Optimize the existing `gather` and `scatter` routines in `libcudf`

## Bug Fixes

- PR #821 Fix flake8 issues revealed by flake8 update
- PR #808 Resolved renamed `d_columns_valids` variable name
- PR #820 CSV Reader: fix the issue where reader adds additional rows when file uses 
 as a line terminator
- PR #780 CSV Reader: Fix scientific notation parsing and null values for empty quotes
- PR #815 CSV Reader: Fix data parsing when tabs are present in the input CSV file
- PR #850 Fix bug where left joins where the left df has 0 rows causes a crash
- PR #861 Fix memory leak by preserving the boolean mask index
- PR #875 Handle unnamed indexes in to/from arrow functions
- PR #877 Fix ingest of 1 row arrow tables in from arrow function
- PR #876 Added missing `<type_traits>` include
- PR #889 Deleted test_rmm.py which has now moved to RMM repo
- PR #866 Merge v0.5.1 numpy ABI hotfix into 0.6
- PR #917 value_counts return int type on empty columns
- PR #611 Renamed `gdf_reduce_optimal_output_size()` -> `gdf_reduction_get_intermediate_output_size()`
- PR #923 fix index for negative slicing for cudf dataframe and series
- PR #927 CSV Reader: Fix category GDF_CATEGORY hashes not being computed properly
- PR #921 CSV Reader: Fix parsing errors with delim_whitespace, quotations in the header row, unnamed columns
- PR #933 Fix handling objects of all nulls in series creation
- PR #940 CSV Reader: Fix an issue where the last data row is missing when using byte_range
- PR #945 CSV Reader: Fix incorrect datetime64 when milliseconds or space separator are used
- PR #959 Groupby: Problem with column name lookup
- PR #950 Converting dataframe/recarry with non-contiguous arrays
- PR #963 CSV Reader: Fix another issue with missing data rows when using byte_range
- PR #999 Fix 0 sized kernel launches and empty sort_index exception
- PR #993 Fix dtype in selecting 0 rows from objects
- PR #1009 Fix performance regression in `to_pandas` method on DataFrame
- PR #1008 Remove custom dask communication approach
- PR #1001 CSV Reader: Fix a memory access error when reading a large (>2GB) file with date columns
- PR #1019 Binary Ops: Fix error when one input column has null mask but other doesn't
- PR #1014 CSV Reader: Fix false positives in bool value detection
- PR #1034 CSV Reader: Fix parsing floating point precision and leading zero exponents
- PR #1044 CSV Reader: Fix a segfault when byte range aligns with a page
- PR #1058 Added support for `DataFrame.loc[scalar]`
- PR #1060 Fix column creation with all valid nan values
- PR #1073 CSV Reader: Fix an issue where a column name includes the return character
- PR #1090 Updating Doxygen Comments
- PR #1080 Fix dtypes returned from loc / iloc because of lists
- PR #1102 CSV Reader: Minor fixes and memory usage improvements
- PR #1174: Fix release script typo
- PR #1137 Add prebuild script for CI
- PR #1118 Enhanced the `DataFrame.from_records()` feature
- PR #1129 Fix join performance with index parameter from using numpy array
- PR #1145 Issue with .agg call on multi-column dataframes
- PR #908 Some testing code cleanup
- PR #1167 Fix issue with null_count not being set after inplace fillna()
- PR #1184 Fix iloc performance regression
- PR #1185 Support left_on/right_on and also on=str in merge
- PR #1200 Fix allocating bitmasks with numba instead of rmm in allocate_mask function
- PR #1213 Fix bug with csv reader requesting subset of columns using wrong datatype
- PR #1223 gpuCI: Fix label on rapidsai channel on gpu build scripts
- PR #1242 Add explicit Thrust exec policy to fix NVCATEGORY_TEST segfault on some platforms
- PR #1246 Fix categorical tests that failed due to bad implicit type conversion
- PR #1255 Fix overwriting conda package main label uploads
- PR #1259 Add dlpack includes to pip build


# cuDF 0.5.1 (05 Feb 2019)

## Bug Fixes

- PR #842 Avoid using numpy via cimport to prevent ABI issues in Cython compilation


# cuDF 0.5.0 (28 Jan 2019)

## New Features

- PR #722 Add bzip2 decompression support to `read_csv()`
- PR #693 add ZLIB-based GZIP/ZIP support to `read_csv_strings()`
- PR #411 added null support to gdf_order_by (new API) and cudf_table::sort
- PR #525 Added GitHub Issue templates for bugs, documentation, new features, and questions
- PR #501 CSV Reader: Add support for user-specified decimal point and thousands separator to read_csv_strings()
- PR #455 CSV Reader: Add support for user-specified decimal point and thousands separator to read_csv()
- PR #439 add `DataFrame.drop` method similar to pandas
- PR #356 add `DataFrame.transpose` method and `DataFrame.T` property similar to pandas
- PR #505 CSV Reader: Add support for user-specified boolean values
- PR #350 Implemented Series replace function
- PR #490 Added print_env.sh script to gather relevant environment details when reporting cuDF issues
- PR #474 add ZLIB-based GZIP/ZIP support to `read_csv()`
- PR #547 Added melt similar to `pandas.melt()`
- PR #491 Add CI test script to check for updates to CHANGELOG.md in PRs
- PR #550 Add CI test script to check for style issues in PRs
- PR #558 Add CI scripts for cpu-based conda and gpu-based test builds
- PR #524 Add Boolean Indexing
- PR #564 Update python `sort_values` method to use updated libcudf `gdf_order_by` API
- PR #509 CSV Reader: Input CSV file can now be passed in as a text or a binary buffer
- PR #607 Add `__iter__` and iteritems to DataFrame class
- PR #643 added a new api gdf_replace_nulls that allows a user to replace nulls in a column

## Improvements

- PR #426 Removed sort-based groupby and refactored existing groupby APIs. Also improves C++/CUDA compile time.
- PR #461 Add `CUDF_HOME` variable in README.md to replace relative pathing.
- PR #472 RMM: Created centralized rmm::device_vector alias and rmm::exec_policy
- PR #500 Improved the concurrent hash map class to support partitioned (multi-pass) hash table building.
- PR #454 Improve CSV reader docs and examples
- PR #465 Added templated C++ API for RMM to avoid explicit cast to `void**`
- PR #513 `.gitignore` tweaks
- PR #521 Add `assert_eq` function for testing
- PR #502 Simplify Dockerfile for local dev, eliminate old conda/pip envs
- PR #549 Adds `-rdynamic` compiler flag to nvcc for Debug builds
- PR #472 RMM: Created centralized rmm::device_vector alias and rmm::exec_policy
- PR #577 Added external C++ API for scatter/gather functions
- PR #500 Improved the concurrent hash map class to support partitioned (multi-pass) hash table building
- PR #583 Updated `gdf_size_type` to `int`
- PR #500 Improved the concurrent hash map class to support partitioned (multi-pass) hash table building
- PR #617 Added .dockerignore file. Prevents adding stale cmake cache files to the docker container
- PR #658 Reduced `JOIN_TEST` time by isolating overflow test of hash table size computation
- PR #664 Added Debuging instructions to README
- PR #651 Remove noqa marks in `__init__.py` files
- PR #671 CSV Reader: uncompressed buffer input can be parsed without explicitly specifying compression as None
- PR #684 Make RMM a submodule
- PR #718 Ensure sum, product, min, max methods pandas compatibility on empty datasets
- PR #720 Refactored Index classes to make them more Pandas-like, added CategoricalIndex
- PR #749 Improve to_arrow and from_arrow Pandas compatibility
- PR #766 Remove TravisCI references, remove unused variables from CMake, fix ARROW_VERSION in Cmake
- PR #773 Add build-args back to Dockerfile and handle dependencies based on environment yml file
- PR #781 Move thirdparty submodules to root and symlink in /cpp
- PR #843 Fix broken cudf/python API examples, add new methods to the API index

## Bug Fixes

- PR #569 CSV Reader: Fix days being off-by-one when parsing some dates
- PR #531 CSV Reader: Fix incorrect parsing of quoted numbers
- PR #465 Added templated C++ API for RMM to avoid explicit cast to `void**`
- PR #473 Added missing <random> include
- PR #478 CSV Reader: Add api support for auto column detection, header, mangle_dupe_cols, usecols
- PR #495 Updated README to correct where cffi pytest should be executed
- PR #501 Fix the intermittent segfault caused by the `thousands` and `compression` parameters in the csv reader
- PR #502 Simplify Dockerfile for local dev, eliminate old conda/pip envs
- PR #512 fix bug for `on` parameter in `DataFrame.merge` to allow for None or single column name
- PR #511 Updated python/cudf/bindings/join.pyx to fix cudf merge printing out dtypes
- PR #513 `.gitignore` tweaks
- PR #521 Add `assert_eq` function for testing
- PR #537 Fix CMAKE_CUDA_STANDARD_REQURIED typo in CMakeLists.txt
- PR #447 Fix silent failure in initializing DataFrame from generator
- PR #545 Temporarily disable csv reader thousands test to prevent segfault (test re-enabled in PR #501)
- PR #559 Fix Assertion error while using `applymap` to change the output dtype
- PR #575 Update `print_env.sh` script to better handle missing commands
- PR #612 Prevent an exception from occuring with true division on integer series.
- PR #630 Fix deprecation warning for `pd.core.common.is_categorical_dtype`
- PR #622 Fix Series.append() behaviour when appending values with different numeric dtype
- PR #603 Fix error while creating an empty column using None.
- PR #673 Fix array of strings not being caught in from_pandas
- PR #644 Fix return type and column support of dataframe.quantile()
- PR #634 Fix create `DataFrame.from_pandas()` with numeric column names
- PR #654 Add resolution check for GDF_TIMESTAMP in Join
- PR #648 Enforce one-to-one copy required when using `numba>=0.42.0`
- PR #645 Fix cmake build type handling not setting debug options when CMAKE_BUILD_TYPE=="Debug"
- PR #669 Fix GIL deadlock when launching multiple python threads that make Cython calls
- PR #665 Reworked the hash map to add a way to report the destination partition for a key
- PR #670 CMAKE: Fix env include path taking precedence over libcudf source headers
- PR #674 Check for gdf supported column types
- PR #677 Fix 'gdf_csv_test_Dates' gtest failure due to missing nrows parameter
- PR #604 Fix the parsing errors while reading a csv file using `sep` instead of `delimiter`.
- PR #686 Fix converting nulls to NaT values when converting Series to Pandas/Numpy
- PR #689 CSV Reader: Fix behavior with skiprows+header to match pandas implementation
- PR #691 Fixes Join on empty input DFs
- PR #706 CSV Reader: Fix broken dtype inference when whitespace is in data
- PR #717 CSV reader: fix behavior when parsing a csv file with no data rows
- PR #724 CSV Reader: fix build issue due to parameter type mismatch in a std::max call
- PR #734 Prevents reading undefined memory in gpu_expand_mask_bits numba kernel
- PR #747 CSV Reader: fix an issue where CUDA allocations fail with some large input files
- PR #750 Fix race condition for handling NVStrings in CMake
- PR #719 Fix merge column ordering
- PR #770 Fix issue where RMM submodule pointed to wrong branch and pin other to correct branches
- PR #778 Fix hard coded ABI off setting
- PR #784 Update RMM submodule commit-ish and pip paths
- PR #794 Update `rmm::exec_policy` usage to fix segmentation faults when used as temprory allocator.
- PR #800 Point git submodules to branches of forks instead of exact commits


# cuDF 0.4.0 (05 Dec 2018)

## New Features

- PR #398 add pandas-compatible `DataFrame.shape()` and `Series.shape()`
- PR #394 New documentation feature "10 Minutes to cuDF"
- PR #361 CSV Reader: Add support for strings with delimiters

## Improvements

 - PR #436 Improvements for type_dispatcher and wrapper structs
 - PR #429 Add CHANGELOG.md (this file)
 - PR #266 use faster CUDA-accelerated DataFrame column/Series concatenation.
 - PR #379 new C++ `type_dispatcher` reduces code complexity in supporting many data types.
 - PR #349 Improve performance for creating columns from memoryview objects
 - PR #445 Update reductions to use type_dispatcher. Adds integer types support to sum_of_squares.
 - PR #448 Improve installation instructions in README.md
 - PR #456 Change default CMake build to Release, and added option for disabling compilation of tests

## Bug Fixes

 - PR #444 Fix csv_test CUDA too many resources requested fail.
 - PR #396 added missing output buffer in validity tests for groupbys.
 - PR #408 Dockerfile updates for source reorganization
 - PR #437 Add cffi to Dockerfile conda env, fixes "cannot import name 'librmm'"
 - PR #417 Fix `map_test` failure with CUDA 10
 - PR #414 Fix CMake installation include file paths
 - PR #418 Properly cast string dtypes to programmatic dtypes when instantiating columns
 - PR #427 Fix and tests for Concatenation illegal memory access with nulls


# cuDF 0.3.0 (23 Nov 2018)

## New Features

 - PR #336 CSV Reader string support

## Improvements

 - PR #354 source code refactored for better organization. CMake build system overhaul. Beginning of transition to Cython bindings.
 - PR #290 Add support for typecasting to/from datetime dtype
 - PR #323 Add handling pyarrow boolean arrays in input/out, add tests
 - PR #325 GDF_VALIDITY_UNSUPPORTED now returned for algorithms that don't support non-empty valid bitmasks
 - PR #381 Faster InputTooLarge Join test completes in ms rather than minutes.
 - PR #373 .gitignore improvements
 - PR #367 Doc cleanup & examples for DataFrame methods
 - PR #333 Add Rapids Memory Manager documentation
 - PR #321 Rapids Memory Manager adds file/line location logging and convenience macros
 - PR #334 Implement DataFrame `__copy__` and `__deepcopy__`
 - PR #271 Add NVTX ranges to pygdf
 - PR #311 Document system requirements for conda install

## Bug Fixes

 - PR #337 Retain index on `scale()` function
 - PR #344 Fix test failure due to PyArrow 0.11 Boolean handling
 - PR #364 Remove noexcept from managed_allocator;  CMakeLists fix for NVstrings
 - PR #357 Fix bug that made all series be considered booleans for indexing
 - PR #351 replace conda env configuration for developers
 - PRs #346 #360 Fix CSV reading of negative numbers
 - PR #342 Fix CMake to use conda-installed nvstrings
 - PR #341 Preserve categorical dtype after groupby aggregations
 - PR #315 ReadTheDocs build update to fix missing libcuda.so
 - PR #320 FIX out-of-bounds access error in reductions.cu
 - PR #319 Fix out-of-bounds memory access in libcudf count_valid_bits
 - PR #303 Fix printing empty dataframe


# cuDF 0.2.0 and cuDF 0.1.0

These were initial releases of cuDF based on previously separate pyGDF and libGDF libraries.<|MERGE_RESOLUTION|>--- conflicted
+++ resolved
@@ -43,12 +43,9 @@
 - PR #4659 Fix strings::replace_re handling empty regex pattern
 - PR #4652 Fix misaligned error when computing regex device structs
 - PR #4651 Fix hashing benchmark missing includes
-<<<<<<< HEAD
 - PR #4672 Fix `__setitem__` handling list of column names
-=======
 - PR #4679 Fix comments for make_dictionary_column factory functions
 - PR #4711 Fix column leaks in Java unit test
->>>>>>> 7e6a94a2
 
 
 # cuDF 0.13.0 (Date TBD)
