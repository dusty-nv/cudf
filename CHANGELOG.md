# cuDF 0.7.0 (Date TBD)

## New Features

...

## Improvements

...

## Bug Fixes

...


# cuDF 0.6.0 (Date TBD)

## New Features

- PR #760 Raise `FileNotFoundError` instead of `GDF_FILE_ERROR` in `read_csv` if the file does not exist
- PR #539 Add Python bindings for replace function
- PR #823 Add Doxygen configuration to enable building HTML documentation for libcudf C/C++ API
- PR #807 CSV Reader: Add byte_range parameter to specify the range in the input file to be read
- PR #857 Add Tail method for Series/DataFrame and update Head method to use iloc
- PR #858 Add series feature hashing support
- PR #871 CSV Reader: Add support for NA values, including user specified strings
- PR #893 Adds PyArrow based parquet readers / writers to Python, fix category dtype handling, fix arrow ingest buffer size issues
- PR #867 CSV Reader: Add support for ignoring blank lines and comment lines
- PR #887 Add Series digitize method
- PR #895 Add Series groupby
- PR #898 Add DataFrame.groupby(level=0) support
- PR #920 Add feather, JSON, HDF5 readers / writers from PyArrow / Pandas
- PR #888 CSV Reader: Add prefix parameter for column names, used when parsing without a header
- PR #913 Add DLPack support: convert between cuDF DataFrame and DLTensor
- PR #939 Add ORC reader from PyArrow
- PR #918 Add Series.groupby(level=0) support
- PR #906 Add binary and comparison ops to DataFrame
- PR #958 Support unary and binary ops on indexes
- PR #964 Add `rename` method to `DataFrame`, `Series`, and `Index`
- PR #985 Add `Series.to_frame` method
- PR #985 Add `drop=` keyword to reset_index method
- PR #994 Remove references to pygdf
- PR #990 Add external series groupby support
- PR #988 Add top-level merge function to cuDF
- PR #992 Add comparison binaryops to DateTime columns
- PR #996 Replace relative path imports with absolute paths in tests
- PR #995 CSV Reader: Add index_col parameter to specify the column name or index to be used as row labels
- PR #1004 Add `from_gpu_matrix` method to DataFrame
- PR #997 Add property index setter
- PR #1007 Replace relative path imports with absolute paths in cudf
- PR #1013 select columns with df.columns
- PR #1016 Rename Series.unique_count() to nunique() to match pandas API
- PR #947 Prefixsum to handle nulls and float types
- PR #1029 Remove rest of relative path imports
- PR #1021 Add filtered selection with assignment for Dataframes
- PR #872 Adding NVCategory support to cudf apis
- PR #1052 Add left/right_index and left/right_on keywords to merge
- PR #1091 Add `indicator=` and `suffixes=` keywords to merge
- PR #1107 Add unsupported keywords to Series.fillna
<<<<<<< HEAD
- PR #1032 Add string support to cuDF python
- PR #1136 Removed `gdf_concat`
=======
- PR #1136 Removed `gdf_concat` 
- PR #1153 Added function for getting the padded allocation size for valid bitmask 
>>>>>>> d45c86f0
- PR #1148 Add cudf.sqrt for dataframes and Series
- PR #1155 Add __array_ufunc__ for DataFrame and Series for sqrt

## Improvements

- PR #892 Add support for heterogeneous types in binary ops with JIT 
- PR #730 Improve performance of `gdf_table` constructor
- PR #561 Add Doxygen style comments to Join CUDA functions
- PR #813 unified libcudf API functions by replacing gpu_ with gdf_
- PR #822 Add support for `__cuda_array_interface__` for ingest
- PR #756 Consolidate common helper functions from unordered map and multimap
- PR #753 Improve performance of groupby sum and average, especially for cases with few groups.
- PR #836 Add ingest support for arrow chunked arrays in Column, Series, DataFrame creation
- PR #763 Format doxygen comments for csv_read_arg struct
- PR #532 CSV Reader: Use type dispatcher instead of switch block
- PR #694 Unit test utilities improvements
- PR #878 Add better indexing to Groupby
- PR #554 Add `empty` method and `is_monotonic` attribute to `Index`
- PR #1040 Fixed up Doxygen comment tags
- PR #909 CSV Reader: Avoid host->device->host copy for header row data
- PR #916 Improved unit testing and error checking for `gdf_column_concat`
- PR #941 Replace `numpy` call in `Series.hash_encode` with `numba`
- PR #942 Added increment/decrement operators for wrapper types
- PR #943 Updated `count_nonzero_mask` to return `num_rows` when the mask is null
- PR #952 Added trait to map C++ type to `gdf_dtype`
- PR #966 Updated RMM submodule.
- PR #998 Add IO reader/writer modules to API docs, fix for missing cudf.Series docs
- PR #1017 concatenate along columns for Series and DataFrames
- PR #1002 Support indexing a dataframe with another boolean dataframe
- PR #1018 Better concatenation for Series and Dataframes
- PR #1036 Use Numpydoc style docstrings
- PR #1047 Adding gdf_dtype_extra_info to gdf_column_view_augmented
- PR #1054 Added default ctor to SerialTrieNode to overcome Thrust issue in CentOS7 + CUDA10
- PR #1024 CSV Reader: Add support for hexadecimal integers in integral-type columns
- PR #1033 Update `fillna()` to use libcudf function `gdf_replace_nulls`
- PR #1066 Added inplace assignment for columns and select_dtypes for dataframes
- PR #1026 CSV Reader: Change the meaning and type of the quoting parameter to match Pandas
- PR #1100 Adds `CUDF_EXPECTS` error-checking macro
- PR #1092 Fix select_dtype docstring
- PR #1111 Added cudf::table
- PR #1108 Sorting for datetime columns
- PR #1120 Return a `Series` (not a `Column`) from `Series.cat.set_categories()`
- PR #1128 CSV Reader: The last data row does not need to be line terminated

## Bug Fixes

- PR #821 Fix flake8 issues revealed by flake8 update
- PR #808 Resolved renamed `d_columns_valids` variable name
- PR #820 SCV Reader: fix the issue where reader adds additional rows when file uses \r\n as a line terminator
- PR #780 CSV Reader: Fix scientific notation parsing and null values for empty quotes
- PR #815 CSV Reader: Fix data parsing when tabs are present in the input CSV file
- PR #850 Fix bug where left joins where the left df has 0 rows causes a crash
- PR #861 Fix memory leak by preserving the boolean mask index
- PR #875 Handle unnamed indexes in to/from arrow functions
- PR #877 Fix ingest of 1 row arrow tables in from arrow function
- PR #876 Added missing `<type_traits>` include
- PR #889 Deleted test_rmm.py which has now moved to RMM repo
- PR #866 Merge v0.5.1 numpy ABI hotfix into 0.6
- PR #917 value_counts return int type on empty columns
- PR #611 Renamed `gdf_reduce_optimal_output_size()` -> `gdf_reduction_get_intermediate_output_size()`
- PR #923 fix index for negative slicing for cudf dataframe and series
- PR #927 CSV Reader: Fix category GDF_CATEGORY hashes not being computed properly
- PR #921 CSV Reader: Fix parsing errors with delim_whitespace, quotations in the header row, unnamed columns
- PR #933 Fix handling objects of all nulls in series creation
- PR #940 CSV Reader: Fix an issue where the last data row is missing when using byte_range
- PR #945 CSV Reader: Fix incorrect datetime64 when milliseconds or space separator are used
- PR #959 Groupby: Problem with column name lookup
- PR #950 Converting dataframe/recarry with non-contiguous arrays
- PR #963 CSV Reader: Fix another issue with missing data rows when using byte_range
- PR #999 Fix 0 sized kernel launches and empty sort_index exception
- PR #993 Fix dtype in selecting 0 rows from objects
- PR #1009 Fix performance regression in `to_pandas` method on DataFrame
- PR #1008 Remove custom dask communication approach
- PR #1001 CSV Reader: Fix a memory access error when reading a large (>2GB) file with date columns
- PR #1019 Binary Ops: Fix error when one input column has null mask but other doesn't
- PR #1014 CSV Reader: Fix false positives in bool value detection
- PR #1034 CSV Reader: Fix parsing floating point precision and leading zero exponents
- PR #1044 CSV Reader: Fix a segfault when byte range aligns with a page
- PR #1058 Added support for `DataFrame.loc[scalar]`
- PR #1060 Fix column creation with all valid nan values
- PR #1073 CSV Reader: Fix an issue where a column name includes the return character
- PR #1090 Updating Doxygen Comments
- PR #1080 Fix dtypes returned from loc / iloc because of lists
- PR #1102 CSV Reader: Minor fixes and memory usage improvements
- PR #1137 Add prebuild script for CI
- PR #1118 Enhanced the `DataFrame.from_records()` feature
- PR #1129 Fix join performance with index parameter from using numpy array
- PR #1145 Issue with .agg call on multi-column dataframes


# cuDF 0.5.1 (05 Feb 2019)

## Bug Fixes

- PR #842 Avoid using numpy via cimport to prevent ABI issues in Cython compilation


# cuDF 0.5.0 (28 Jan 2019)

## New Features

- PR #722 Add bzip2 decompression support to `read_csv()`
- PR #693 add ZLIB-based GZIP/ZIP support to `read_csv_strings()`
- PR #411 added null support to gdf_order_by (new API) and cudf_table::sort
- PR #525 Added GitHub Issue templates for bugs, documentation, new features, and questions
- PR #501 CSV Reader: Add support for user-specified decimal point and thousands separator to read_csv_strings()
- PR #455 CSV Reader: Add support for user-specified decimal point and thousands separator to read_csv()
- PR #439 add `DataFrame.drop` method similar to pandas
- PR #356 add `DataFrame.transpose` method and `DataFrame.T` property similar to pandas
- PR #505 CSV Reader: Add support for user-specified boolean values
- PR #350 Implemented Series replace function
- PR #490 Added print_env.sh script to gather relevant environment details when reporting cuDF issues
- PR #474 add ZLIB-based GZIP/ZIP support to `read_csv()`
- PR #547 Added melt similar to `pandas.melt()`
- PR #491 Add CI test script to check for updates to CHANGELOG.md in PRs
- PR #550 Add CI test script to check for style issues in PRs
- PR #558 Add CI scripts for cpu-based conda and gpu-based test builds
- PR #524 Add Boolean Indexing
- PR #564 Update python `sort_values` method to use updated libcudf `gdf_order_by` API
- PR #509 CSV Reader: Input CSV file can now be passed in as a text or a binary buffer
- PR #607 Add `__iter__` and iteritems to DataFrame class
- PR #643 added a new api gdf_replace_nulls that allows a user to replace nulls in a column

## Improvements

- PR #426 Removed sort-based groupby and refactored existing groupby APIs. Also improves C++/CUDA compile time.
- PR #461 Add `CUDF_HOME` variable in README.md to replace relative pathing.
- PR #472 RMM: Created centralized rmm::device_vector alias and rmm::exec_policy
- PR #500 Improved the concurrent hash map class to support partitioned (multi-pass) hash table building.
- PR #454 Improve CSV reader docs and examples
- PR #465 Added templated C++ API for RMM to avoid explicit cast to `void**`
- PR #513 `.gitignore` tweaks
- PR #521 Add `assert_eq` function for testing
- PR #502 Simplify Dockerfile for local dev, eliminate old conda/pip envs
- PR #549 Adds `-rdynamic` compiler flag to nvcc for Debug builds
- PR #472 RMM: Created centralized rmm::device_vector alias and rmm::exec_policy
- PR #577 Added external C++ API for scatter/gather functions
- PR #500 Improved the concurrent hash map class to support partitioned (multi-pass) hash table building
- PR #583 Updated `gdf_size_type` to `int`
- PR #500 Improved the concurrent hash map class to support partitioned (multi-pass) hash table building
- PR #617 Added .dockerignore file. Prevents adding stale cmake cache files to the docker container
- PR #658 Reduced `JOIN_TEST` time by isolating overflow test of hash table size computation
- PR #664 Added Debuging instructions to README
- PR #651 Remove noqa marks in `__init__.py` files
- PR #671 CSV Reader: uncompressed buffer input can be parsed without explicitly specifying compression as None
- PR #684 Make RMM a submodule
- PR #718 Ensure sum, product, min, max methods pandas compatibility on empty datasets
- PR #720 Refactored Index classes to make them more Pandas-like, added CategoricalIndex
- PR #749 Improve to_arrow and from_arrow Pandas compatibility
- PR #766 Remove TravisCI references, remove unused variables from CMake, fix ARROW_VERSION in Cmake
- PR #773 Add build-args back to Dockerfile and handle dependencies based on environment yml file
- PR #781 Move thirdparty submodules to root and symlink in /cpp
- PR #843 Fix broken cudf/python API examples, add new methods to the API index

## Bug Fixes

- PR #569 CSV Reader: Fix days being off-by-one when parsing some dates
- PR #531 CSV Reader: Fix incorrect parsing of quoted numbers
- PR #465 Added templated C++ API for RMM to avoid explicit cast to `void**`
- PR #473 Added missing <random> include
- PR #478 CSV Reader: Add api support for auto column detection, header, mangle_dupe_cols, usecols
- PR #495 Updated README to correct where cffi pytest should be executed
- PR #501 Fix the intermittent segfault caused by the `thousands` and `compression` parameters in the csv reader
- PR #502 Simplify Dockerfile for local dev, eliminate old conda/pip envs
- PR #512 fix bug for `on` parameter in `DataFrame.merge` to allow for None or single column name
- PR #511 Updated python/cudf/bindings/join.pyx to fix cudf merge printing out dtypes
- PR #513 `.gitignore` tweaks
- PR #521 Add `assert_eq` function for testing
- PR #537 Fix CMAKE_CUDA_STANDARD_REQURIED typo in CMakeLists.txt
- PR #447 Fix silent failure in initializing DataFrame from generator
- PR #545 Temporarily disable csv reader thousands test to prevent segfault (test re-enabled in PR #501)
- PR #559 Fix Assertion error while using `applymap` to change the output dtype
- PR #575 Update `print_env.sh` script to better handle missing commands
- PR #612 Prevent an exception from occuring with true division on integer series.
- PR #630 Fix deprecation warning for `pd.core.common.is_categorical_dtype`
- PR #622 Fix Series.append() behaviour when appending values with different numeric dtype
- PR #603 Fix error while creating an empty column using None.
- PR #673 Fix array of strings not being caught in from_pandas
- PR #644 Fix return type and column support of dataframe.quantile()
- PR #634 Fix create `DataFrame.from_pandas()` with numeric column names
- PR #654 Add resolution check for GDF_TIMESTAMP in Join
- PR #648 Enforce one-to-one copy required when using `numba>=0.42.0`
- PR #645 Fix cmake build type handling not setting debug options when CMAKE_BUILD_TYPE=="Debug"
- PR #669 Fix GIL deadlock when launching multiple python threads that make Cython calls
- PR #665 Reworked the hash map to add a way to report the destination partition for a key
- PR #670 CMAKE: Fix env include path taking precedence over libcudf source headers
- PR #674 Check for gdf supported column types
- PR #677 Fix 'gdf_csv_test_Dates' gtest failure due to missing nrows parameter
- PR #604 Fix the parsing errors while reading a csv file using `sep` instead of `delimiter`.
- PR #686 Fix converting nulls to NaT values when converting Series to Pandas/Numpy
- PR #689 CSV Reader: Fix behavior with skiprows+header to match pandas implementation
- PR #691 Fixes Join on empty input DFs
- PR #706 CSV Reader: Fix broken dtype inference when whitespace is in data
- PR #717 CSV reader: fix behavior when parsing a csv file with no data rows
- PR #724 CSV Reader: fix build issue due to parameter type mismatch in a std::max call
- PR #734 Prevents reading undefined memory in gpu_expand_mask_bits numba kernel
- PR #747 CSV Reader: fix an issue where CUDA allocations fail with some large input files
- PR #750 Fix race condition for handling NVStrings in CMake
- PR #719 Fix merge column ordering
- PR #770 Fix issue where RMM submodule pointed to wrong branch and pin other to correct branches
- PR #778 Fix hard coded ABI off setting
- PR #784 Update RMM submodule commit-ish and pip paths
- PR #794 Update `rmm::exec_policy` usage to fix segmentation faults when used as temprory allocator.
- PR #800 Point git submodules to branches of forks instead of exact commits


# cuDF 0.4.0 (05 Dec 2018)

## New Features

- PR #398 add pandas-compatible `DataFrame.shape()` and `Series.shape()`
- PR #394 New documentation feature "10 Minutes to cuDF"
- PR #361 CSV Reader: Add support for strings with delimiters

## Improvements

 - PR #436 Improvements for type_dispatcher and wrapper structs
 - PR #429 Add CHANGELOG.md (this file)
 - PR #266 use faster CUDA-accelerated DataFrame column/Series concatenation.
 - PR #379 new C++ `type_dispatcher` reduces code complexity in supporting many data types.
 - PR #349 Improve performance for creating columns from memoryview objects
 - PR #445 Update reductions to use type_dispatcher. Adds integer types support to sum_of_squares.
 - PR #448 Improve installation instructions in README.md
 - PR #456 Change default CMake build to Release, and added option for disabling compilation of tests

## Bug Fixes

 - PR #444 Fix csv_test CUDA too many resources requested fail.
 - PR #396 added missing output buffer in validity tests for groupbys.
 - PR #408 Dockerfile updates for source reorganization
 - PR #437 Add cffi to Dockerfile conda env, fixes "cannot import name 'librmm'"
 - PR #417 Fix `map_test` failure with CUDA 10
 - PR #414 Fix CMake installation include file paths
 - PR #418 Properly cast string dtypes to programmatic dtypes when instantiating columns
 - PR #427 Fix and tests for Concatenation illegal memory access with nulls


# cuDF 0.3.0 (23 Nov 2018)

## New Features

 - PR #336 CSV Reader string support

## Improvements

 - PR #354 source code refactored for better organization. CMake build system overhaul. Beginning of transition to Cython bindings.
 - PR #290 Add support for typecasting to/from datetime dtype
 - PR #323 Add handling pyarrow boolean arrays in input/out, add tests
 - PR #325 GDF_VALIDITY_UNSUPPORTED now returned for algorithms that don't support non-empty valid bitmasks
 - PR #381 Faster InputTooLarge Join test completes in ms rather than minutes.
 - PR #373 .gitignore improvements
 - PR #367 Doc cleanup & examples for DataFrame methods
 - PR #333 Add Rapids Memory Manager documentation
 - PR #321 Rapids Memory Manager adds file/line location logging and convenience macros
 - PR #334 Implement DataFrame `__copy__` and `__deepcopy__`
 - PR #271 Add NVTX ranges to pygdf
 - PR #311 Document system requirements for conda install

## Bug Fixes

 - PR #337 Retain index on `scale()` function
 - PR #344 Fix test failure due to PyArrow 0.11 Boolean handling
 - PR #364 Remove noexcept from managed_allocator;  CMakeLists fix for NVstrings
 - PR #357 Fix bug that made all series be considered booleans for indexing
 - PR #351 replace conda env configuration for developers
 - PRs #346 #360 Fix CSV reading of negative numbers
 - PR #342 Fix CMake to use conda-installed nvstrings
 - PR #341 Preserve categorical dtype after groupby aggregations
 - PR #315 ReadTheDocs build update to fix missing libcuda.so
 - PR #320 FIX out-of-bounds access error in reductions.cu
 - PR #319 Fix out-of-bounds memory access in libcudf count_valid_bits
 - PR #303 Fix printing empty dataframe


# cuDF 0.2.0 and cuDF 0.1.0

These were initial releases of cuDF based on previously separate pyGDF and libGDF libraries.
<|MERGE_RESOLUTION|>--- conflicted
+++ resolved
@@ -57,13 +57,9 @@
 - PR #1052 Add left/right_index and left/right_on keywords to merge
 - PR #1091 Add `indicator=` and `suffixes=` keywords to merge
 - PR #1107 Add unsupported keywords to Series.fillna
-<<<<<<< HEAD
 - PR #1032 Add string support to cuDF python
 - PR #1136 Removed `gdf_concat`
-=======
-- PR #1136 Removed `gdf_concat` 
 - PR #1153 Added function for getting the padded allocation size for valid bitmask 
->>>>>>> d45c86f0
 - PR #1148 Add cudf.sqrt for dataframes and Series
 - PR #1155 Add __array_ufunc__ for DataFrame and Series for sqrt
 
