--- conflicted
+++ resolved
@@ -16,13 +16,9 @@
 
 cmake_minimum_required(VERSION 3.18 FATAL_ERROR)
 
-<<<<<<< HEAD
-project(CUDA_DATAFRAME VERSION 0.18.2 LANGUAGES C CXX CUDA)
-=======
 # If `CMAKE_CUDA_ARCHITECTURES` is not defined, build for all supported architectures. If
 # `CMAKE_CUDA_ARCHITECTURES` is set to an empty string (""), build for only the current
 # architecture. If `CMAKE_CUDA_ARCHITECTURES` is specified by the user, use user setting.
->>>>>>> cdf77047
 
 # This needs to be run before enabling the CUDA language due to the default initialization behavior
 # of `CMAKE_CUDA_ARCHITECTURES`, https://gitlab.kitware.com/cmake/cmake/-/issues/21302
