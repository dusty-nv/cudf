--- conflicted
+++ resolved
@@ -77,11 +77,7 @@
     cudaStream_t stream = 0);
 
 /**
-<<<<<<< HEAD
- * @brief Internal API to calculate groupwise maximum value's index
-=======
  * @brief Internal API to calculate group-wise indices of maximum values.
->>>>>>> 8bbc9f75
  * 
  * @param values Ungrouped values to get maximum value's index from
  * @param num_groups Number of groups
@@ -99,11 +95,7 @@
     cudaStream_t stream = 0);
 
 /**
-<<<<<<< HEAD
- * @brief Internal API to calculate groupwise minimum value's index
-=======
  * @brief Internal API to calculate group-wise indices of minimum values.
->>>>>>> 8bbc9f75
  * 
  * @param values Ungrouped values to get minimum value's index from
  * @param num_groups Number of groups
