/*
 * Copyright (c) 2019-2023, NVIDIA CORPORATION.
 *
 * Licensed under the Apache License, Version 2.0 (the "License");
 * you may not use this file except in compliance with the License.
 * You may obtain a copy of the License at
 *
 *     http://www.apache.org/licenses/LICENSE-2.0
 *
 * Unless required by applicable law or agreed to in writing, software
 * distributed under the License is distributed on an "AS IS" BASIS,
 * WITHOUT WARRANTIES OR CONDITIONS OF ANY KIND, either express or implied.
 * See the License for the specific language governing permissions and
 * limitations under the License.
 */

/**
 * @file writer_impl.cu
 * @brief cuDF-IO parquet writer class implementation
 */

#include "compact_protocol_reader.hpp"
#include "compact_protocol_writer.hpp"
#include "parquet_common.hpp"
#include "parquet_gpu.cuh"
#include "writer_impl.hpp"

#include <io/comp/nvcomp_adapter.hpp>
#include <io/statistics/column_statistics.cuh>
#include <io/utilities/column_utils.cuh>
#include <io/utilities/config_utils.hpp>

#include <cudf/column/column_device_view.cuh>
#include <cudf/detail/get_value.cuh>
#include <cudf/detail/utilities/linked_column.hpp>
#include <cudf/detail/utilities/pinned_host_vector.hpp>
#include <cudf/detail/utilities/vector_factories.hpp>
#include <cudf/lists/detail/dremel.hpp>
#include <cudf/lists/lists_column_view.hpp>
#include <cudf/strings/strings_column_view.hpp>
#include <cudf/structs/structs_column_view.hpp>
#include <cudf/table/table_device_view.cuh>

#include <rmm/cuda_stream_view.hpp>
#include <rmm/device_buffer.hpp>
#include <rmm/device_uvector.hpp>

#include <thrust/fill.h>
#include <thrust/for_each.h>

#include <algorithm>
#include <cstring>
#include <numeric>
#include <utility>

namespace cudf {
namespace io {
namespace detail {
namespace parquet {
using namespace cudf::io::parquet;
using namespace cudf::io;

struct aggregate_writer_metadata {
  aggregate_writer_metadata(host_span<partition_info const> partitions,
                            host_span<std::map<std::string, std::string> const> kv_md,
                            host_span<SchemaElement const> tbl_schema,
                            size_type num_columns,
                            statistics_freq stats_granularity)
    : version(1),
      schema(std::vector<SchemaElement>(tbl_schema.begin(), tbl_schema.end())),
      files(partitions.size())
  {
    for (size_t i = 0; i < partitions.size(); ++i) {
      this->files[i].num_rows = partitions[i].num_rows;
    }
    this->column_order_listsize =
      (stats_granularity != statistics_freq::STATISTICS_NONE) ? num_columns : 0;

    for (size_t p = 0; p < kv_md.size(); ++p) {
      std::transform(kv_md[p].begin(),
                     kv_md[p].end(),
                     std::back_inserter(this->files[p].key_value_metadata),
                     [](auto const& kv) {
                       return KeyValue{kv.first, kv.second};
                     });
    }
  }

  aggregate_writer_metadata(aggregate_writer_metadata const&) = default;

  void update_files(host_span<partition_info const> partitions)
  {
    CUDF_EXPECTS(partitions.size() == this->files.size(),
                 "New partitions must be same size as previously passed number of partitions");
    for (size_t i = 0; i < partitions.size(); ++i) {
      this->files[i].num_rows += partitions[i].num_rows;
    }
  }

  FileMetaData get_metadata(size_t part)
  {
    CUDF_EXPECTS(part < files.size(), "Invalid part index queried");
    FileMetaData meta{};
    meta.version               = this->version;
    meta.schema                = this->schema;
    meta.num_rows              = this->files[part].num_rows;
    meta.row_groups            = this->files[part].row_groups;
    meta.key_value_metadata    = this->files[part].key_value_metadata;
    meta.created_by            = this->created_by;
    meta.column_order_listsize = this->column_order_listsize;
    return meta;
  }

  void set_file_paths(host_span<std::string const> column_chunks_file_path)
  {
    for (size_t p = 0; p < this->files.size(); ++p) {
      auto& file            = this->files[p];
      auto const& file_path = column_chunks_file_path[p];
      for (auto& rowgroup : file.row_groups) {
        for (auto& col : rowgroup.columns) {
          col.file_path = file_path;
        }
      }
    }
  }

  FileMetaData get_merged_metadata()
  {
    FileMetaData merged_md;
    for (size_t p = 0; p < this->files.size(); ++p) {
      auto& file = this->files[p];
      if (p == 0) {
        merged_md = this->get_metadata(0);
      } else {
        merged_md.row_groups.insert(merged_md.row_groups.end(),
                                    std::make_move_iterator(file.row_groups.begin()),
                                    std::make_move_iterator(file.row_groups.end()));
        merged_md.num_rows += file.num_rows;
      }
    }
    return merged_md;
  }

  std::vector<size_t> num_row_groups_per_file()
  {
    std::vector<size_t> global_rowgroup_base;
    std::transform(this->files.begin(),
                   this->files.end(),
                   std::back_inserter(global_rowgroup_base),
                   [](auto const& part) { return part.row_groups.size(); });
    return global_rowgroup_base;
  }

  [[nodiscard]] bool schema_matches(std::vector<SchemaElement> const& schema) const
  {
    return this->schema == schema;
  }
  auto& file(size_t p) { return files[p]; }
  [[nodiscard]] size_t num_files() const { return files.size(); }

 private:
  int32_t version = 0;
  std::vector<SchemaElement> schema;
  struct per_file_metadata {
    int64_t num_rows = 0;
    std::vector<RowGroup> row_groups;
    std::vector<KeyValue> key_value_metadata;
    std::vector<OffsetIndex> offset_indexes;
    std::vector<std::vector<uint8_t>> column_indexes;
  };
  std::vector<per_file_metadata> files;
  std::string created_by         = "";
  uint32_t column_order_listsize = 0;
};

namespace {

/**
 * @brief Function that translates GDF compression to parquet compression.
 *
 * @param compression The compression type
 * @return The supported Parquet compression
 */
parquet::Compression to_parquet_compression(compression_type compression)
{
  switch (compression) {
    case compression_type::AUTO:
    case compression_type::SNAPPY: return parquet::Compression::SNAPPY;
    case compression_type::ZSTD: return parquet::Compression::ZSTD;
    case compression_type::NONE: return parquet::Compression::UNCOMPRESSED;
    default: CUDF_FAIL("Unsupported compression type");
  }
}

/**
 * @brief Compute size (in bytes) of the data stored in the given column.
 *
 * @param column The input column
 * @param stream CUDA stream used for device memory operations and kernel launches
 * @return The data size of the input
 */
size_t column_size(column_view const& column, rmm::cuda_stream_view stream)
{
  if (column.size() == 0) { return 0; }

  if (is_fixed_width(column.type())) {
    return size_of(column.type()) * column.size();
  } else if (column.type().id() == type_id::STRING) {
    auto const scol = strings_column_view(column);
    return cudf::detail::get_value<size_type>(scol.offsets(), column.size(), stream) -
           cudf::detail::get_value<size_type>(scol.offsets(), 0, stream);
  } else if (column.type().id() == type_id::STRUCT) {
    auto const scol = structs_column_view(column);
    size_t ret      = 0;
    for (int i = 0; i < scol.num_children(); i++) {
      ret += column_size(scol.get_sliced_child(i), stream);
    }
    return ret;
  } else if (column.type().id() == type_id::LIST) {
    auto const lcol = lists_column_view(column);
    return column_size(lcol.get_sliced_child(stream), stream);
  }

  CUDF_FAIL("Unexpected compound type");
}

// checks to see if the given column has a fixed size.  This doesn't
// check every row, so assumes string and list columns are not fixed, even
// if each row is the same width.
// TODO: update this if FIXED_LEN_BYTE_ARRAY is ever supported for writes.
bool is_col_fixed_width(column_view const& column)
{
  if (column.type().id() == type_id::STRUCT) {
    return std::all_of(column.child_begin(), column.child_end(), is_col_fixed_width);
  }

  return is_fixed_width(column.type());
}

/**
 * @brief Extends SchemaElement to add members required in constructing parquet_column_view
 *
 * Added members are:
 * 1. leaf_column: Pointer to leaf linked_column_view which points to the corresponding data stream
 *    of a leaf schema node. For non-leaf struct node, this is nullptr.
 * 2. stats_dtype: datatype for statistics calculation required for the data stream of a leaf node.
 * 3. ts_scale: scale to multiply or divide timestamp by in order to convert timestamp to parquet
 *    supported types
 */
struct schema_tree_node : public SchemaElement {
  cudf::detail::LinkedColPtr leaf_column;
  statistics_dtype stats_dtype;
  int32_t ts_scale;

  // TODO(fut): Think about making schema a class that holds a vector of schema_tree_nodes. The
  // function construct_schema_tree could be its constructor. It can have method to get the per
  // column nullability given a schema node index corresponding to a leaf schema. Much easier than
  // that is a method to get path in schema, given a leaf node
};

struct leaf_schema_fn {
  schema_tree_node& col_schema;
  cudf::detail::LinkedColPtr const& col;
  column_in_metadata const& col_meta;
  bool timestamp_is_int96;

  template <typename T>
  std::enable_if_t<std::is_same_v<T, bool>, void> operator()()
  {
    col_schema.type        = Type::BOOLEAN;
    col_schema.stats_dtype = statistics_dtype::dtype_bool;
  }

  template <typename T>
  std::enable_if_t<std::is_same_v<T, int8_t>, void> operator()()
  {
    col_schema.type           = Type::INT32;
    col_schema.converted_type = ConvertedType::INT_8;
    col_schema.stats_dtype    = statistics_dtype::dtype_int8;
  }

  template <typename T>
  std::enable_if_t<std::is_same_v<T, int16_t>, void> operator()()
  {
    col_schema.type           = Type::INT32;
    col_schema.converted_type = ConvertedType::INT_16;
    col_schema.stats_dtype    = statistics_dtype::dtype_int16;
  }

  template <typename T>
  std::enable_if_t<std::is_same_v<T, int32_t>, void> operator()()
  {
    col_schema.type        = Type::INT32;
    col_schema.stats_dtype = statistics_dtype::dtype_int32;
  }

  template <typename T>
  std::enable_if_t<std::is_same_v<T, int64_t>, void> operator()()
  {
    col_schema.type        = Type::INT64;
    col_schema.stats_dtype = statistics_dtype::dtype_int64;
  }

  template <typename T>
  std::enable_if_t<std::is_same_v<T, uint8_t>, void> operator()()
  {
    col_schema.type           = Type::INT32;
    col_schema.converted_type = ConvertedType::UINT_8;
    col_schema.stats_dtype    = statistics_dtype::dtype_int8;
  }

  template <typename T>
  std::enable_if_t<std::is_same_v<T, uint16_t>, void> operator()()
  {
    col_schema.type           = Type::INT32;
    col_schema.converted_type = ConvertedType::UINT_16;
    col_schema.stats_dtype    = statistics_dtype::dtype_int16;
  }

  template <typename T>
  std::enable_if_t<std::is_same_v<T, uint32_t>, void> operator()()
  {
    col_schema.type           = Type::INT32;
    col_schema.converted_type = ConvertedType::UINT_32;
    col_schema.stats_dtype    = statistics_dtype::dtype_int32;
  }

  template <typename T>
  std::enable_if_t<std::is_same_v<T, uint64_t>, void> operator()()
  {
    col_schema.type           = Type::INT64;
    col_schema.converted_type = ConvertedType::UINT_64;
    col_schema.stats_dtype    = statistics_dtype::dtype_int64;
  }

  template <typename T>
  std::enable_if_t<std::is_same_v<T, float>, void> operator()()
  {
    col_schema.type        = Type::FLOAT;
    col_schema.stats_dtype = statistics_dtype::dtype_float32;
  }

  template <typename T>
  std::enable_if_t<std::is_same_v<T, double>, void> operator()()
  {
    col_schema.type        = Type::DOUBLE;
    col_schema.stats_dtype = statistics_dtype::dtype_float64;
  }

  template <typename T>
  std::enable_if_t<std::is_same_v<T, cudf::string_view>, void> operator()()
  {
    col_schema.type = Type::BYTE_ARRAY;
    if (col_meta.is_enabled_output_as_binary()) {
      col_schema.converted_type = ConvertedType::UNKNOWN;
      col_schema.stats_dtype    = statistics_dtype::dtype_byte_array;
    } else {
      col_schema.converted_type = ConvertedType::UTF8;
      col_schema.stats_dtype    = statistics_dtype::dtype_string;
    }
  }

  template <typename T>
  std::enable_if_t<std::is_same_v<T, cudf::timestamp_D>, void> operator()()
  {
    col_schema.type           = Type::INT32;
    col_schema.converted_type = ConvertedType::DATE;
    col_schema.stats_dtype    = statistics_dtype::dtype_int32;
  }

  template <typename T>
  std::enable_if_t<std::is_same_v<T, cudf::timestamp_s>, void> operator()()
  {
    col_schema.type = (timestamp_is_int96) ? Type::INT96 : Type::INT64;
    col_schema.converted_type =
      (timestamp_is_int96) ? ConvertedType::UNKNOWN : ConvertedType::TIMESTAMP_MILLIS;
    col_schema.stats_dtype = statistics_dtype::dtype_timestamp64;
    col_schema.ts_scale    = 1000;
  }

  template <typename T>
  std::enable_if_t<std::is_same_v<T, cudf::timestamp_ms>, void> operator()()
  {
    col_schema.type = (timestamp_is_int96) ? Type::INT96 : Type::INT64;
    col_schema.converted_type =
      (timestamp_is_int96) ? ConvertedType::UNKNOWN : ConvertedType::TIMESTAMP_MILLIS;
    col_schema.stats_dtype = statistics_dtype::dtype_timestamp64;
  }

  template <typename T>
  std::enable_if_t<std::is_same_v<T, cudf::timestamp_us>, void> operator()()
  {
    col_schema.type = (timestamp_is_int96) ? Type::INT96 : Type::INT64;
    col_schema.converted_type =
      (timestamp_is_int96) ? ConvertedType::UNKNOWN : ConvertedType::TIMESTAMP_MICROS;
    col_schema.stats_dtype = statistics_dtype::dtype_timestamp64;
  }

  template <typename T>
  std::enable_if_t<std::is_same_v<T, cudf::timestamp_ns>, void> operator()()
  {
    col_schema.type           = (timestamp_is_int96) ? Type::INT96 : Type::INT64;
    col_schema.converted_type = ConvertedType::UNKNOWN;
    col_schema.stats_dtype    = statistics_dtype::dtype_timestamp64;
    if (timestamp_is_int96) {
      col_schema.ts_scale = -1000;  // negative value indicates division by absolute value
    }
    // set logical type if it's not int96
    else {
      col_schema.logical_type.isset.TIMESTAMP            = true;
      col_schema.logical_type.TIMESTAMP.unit.isset.NANOS = true;
    }
  }

  //  unsupported outside cudf for parquet 1.0.
  template <typename T>
  std::enable_if_t<std::is_same_v<T, cudf::duration_D>, void> operator()()
  {
    col_schema.type                                = Type::INT32;
    col_schema.converted_type                      = ConvertedType::TIME_MILLIS;
    col_schema.stats_dtype                         = statistics_dtype::dtype_int32;
    col_schema.ts_scale                            = 24 * 60 * 60 * 1000;
    col_schema.logical_type.isset.TIME             = true;
    col_schema.logical_type.TIME.unit.isset.MILLIS = true;
  }

  template <typename T>
  std::enable_if_t<std::is_same_v<T, cudf::duration_s>, void> operator()()
  {
    col_schema.type                                = Type::INT32;
    col_schema.converted_type                      = ConvertedType::TIME_MILLIS;
    col_schema.stats_dtype                         = statistics_dtype::dtype_int32;
    col_schema.ts_scale                            = 1000;
    col_schema.logical_type.isset.TIME             = true;
    col_schema.logical_type.TIME.unit.isset.MILLIS = true;
  }

  template <typename T>
  std::enable_if_t<std::is_same_v<T, cudf::duration_ms>, void> operator()()
  {
    col_schema.type                                = Type::INT32;
    col_schema.converted_type                      = ConvertedType::TIME_MILLIS;
    col_schema.stats_dtype                         = statistics_dtype::dtype_int32;
    col_schema.logical_type.isset.TIME             = true;
    col_schema.logical_type.TIME.unit.isset.MILLIS = true;
  }

  template <typename T>
  std::enable_if_t<std::is_same_v<T, cudf::duration_us>, void> operator()()
  {
    col_schema.type                                = Type::INT64;
    col_schema.converted_type                      = ConvertedType::TIME_MICROS;
    col_schema.stats_dtype                         = statistics_dtype::dtype_int64;
    col_schema.logical_type.isset.TIME             = true;
    col_schema.logical_type.TIME.unit.isset.MICROS = true;
  }

  //  unsupported outside cudf for parquet 1.0.
  template <typename T>
  std::enable_if_t<std::is_same_v<T, cudf::duration_ns>, void> operator()()
  {
    col_schema.type                               = Type::INT64;
    col_schema.stats_dtype                        = statistics_dtype::dtype_int64;
    col_schema.logical_type.isset.TIME            = true;
    col_schema.logical_type.TIME.unit.isset.NANOS = true;
  }

  template <typename T>
  std::enable_if_t<cudf::is_fixed_point<T>(), void> operator()()
  {
    if (std::is_same_v<T, numeric::decimal32>) {
      col_schema.type              = Type::INT32;
      col_schema.stats_dtype       = statistics_dtype::dtype_int32;
      col_schema.decimal_precision = MAX_DECIMAL32_PRECISION;
    } else if (std::is_same_v<T, numeric::decimal64>) {
      col_schema.type              = Type::INT64;
      col_schema.stats_dtype       = statistics_dtype::dtype_decimal64;
      col_schema.decimal_precision = MAX_DECIMAL64_PRECISION;
    } else if (std::is_same_v<T, numeric::decimal128>) {
      col_schema.type              = Type::FIXED_LEN_BYTE_ARRAY;
      col_schema.type_length       = sizeof(__int128_t);
      col_schema.stats_dtype       = statistics_dtype::dtype_decimal128;
      col_schema.decimal_precision = MAX_DECIMAL128_PRECISION;
    } else {
      CUDF_FAIL("Unsupported fixed point type for parquet writer");
    }
    col_schema.converted_type = ConvertedType::DECIMAL;
    col_schema.decimal_scale = -col->type().scale();  // parquet and cudf disagree about scale signs
    if (col_meta.is_decimal_precision_set()) {
      CUDF_EXPECTS(col_meta.get_decimal_precision() >= col_schema.decimal_scale,
                   "Precision must be equal to or greater than scale!");
      if (col_schema.type == Type::INT64 and col_meta.get_decimal_precision() < 10) {
        CUDF_LOG_WARN("Parquet writer: writing a decimal column with precision < 10 as int64");
      }
      col_schema.decimal_precision = col_meta.get_decimal_precision();
    }
  }

  template <typename T>
  std::enable_if_t<cudf::is_nested<T>(), void> operator()()
  {
    CUDF_FAIL("This functor is only meant for physical data types");
  }

  template <typename T>
  std::enable_if_t<cudf::is_dictionary<T>(), void> operator()()
  {
    CUDF_FAIL("Dictionary columns are not supported for writing");
  }
};

inline bool is_col_nullable(cudf::detail::LinkedColPtr const& col,
                            column_in_metadata const& col_meta,
                            single_write_mode write_mode)
{
  if (col_meta.is_nullability_defined()) {
    CUDF_EXPECTS(col_meta.nullable() || !col->nullable(),
                 "Mismatch in metadata prescribed nullability and input column nullability. "
                 "Metadata for nullable input column cannot prescribe nullability = false");
    return col_meta.nullable();
  }
  // For chunked write, when not provided nullability, we assume the worst case scenario
  // that all columns are nullable.
  return write_mode == single_write_mode::NO or col->nullable();
}

/**
 * @brief Construct schema from input columns and per-column input options
 *
 * Recursively traverses through linked_columns and corresponding metadata to construct schema tree.
 * The resulting schema tree is stored in a vector in pre-order traversal order.
 */
std::vector<schema_tree_node> construct_schema_tree(
  cudf::detail::LinkedColVector const& linked_columns,
  table_input_metadata& metadata,
  single_write_mode write_mode,
  bool int96_timestamps)
{
  std::vector<schema_tree_node> schema;
  schema_tree_node root{};
  root.type            = UNDEFINED_TYPE;
  root.repetition_type = NO_REPETITION_TYPE;
  root.name            = "schema";
  root.num_children    = linked_columns.size();
  root.parent_idx      = -1;  // root schema has no parent
  schema.push_back(std::move(root));

  std::function<void(cudf::detail::LinkedColPtr const&, column_in_metadata&, size_t)> add_schema =
    [&](cudf::detail::LinkedColPtr const& col, column_in_metadata& col_meta, size_t parent_idx) {
      bool col_nullable = is_col_nullable(col, col_meta, write_mode);

      auto set_field_id = [&schema, parent_idx](schema_tree_node& s,
                                                column_in_metadata const& col_meta) {
        if (schema[parent_idx].name != "list" and col_meta.is_parquet_field_id_set()) {
          s.field_id = col_meta.get_parquet_field_id();
        }
      };

      auto is_last_list_child = [](cudf::detail::LinkedColPtr col) {
        if (col->type().id() != type_id::LIST) { return false; }
        auto const child_col_type =
          col->children[lists_column_view::child_column_index]->type().id();
        return child_col_type == type_id::UINT8;
      };

      // There is a special case for a list<int8> column with one byte column child. This column can
      // have a special flag that indicates we write this out as binary instead of a list. This is a
      // more efficient storage mechanism for a single-depth list of bytes, but is a departure from
      // original cuIO behavior so it is locked behind the option. If the option is selected on a
      // column that isn't a single-depth list<int8> the code will throw.
      if (col_meta.is_enabled_output_as_binary() && is_last_list_child(col)) {
        CUDF_EXPECTS(col_meta.num_children() == 2 or col_meta.num_children() == 0,
                     "Binary column's corresponding metadata should have zero or two children!");
        if (col_meta.num_children() > 0) {
          CUDF_EXPECTS(col->children[lists_column_view::child_column_index]->children.size() == 0,
                       "Binary column must not be nested!");
        }

        schema_tree_node col_schema{};
        col_schema.type            = Type::BYTE_ARRAY;
        col_schema.converted_type  = ConvertedType::UNKNOWN;
        col_schema.stats_dtype     = statistics_dtype::dtype_byte_array;
        col_schema.repetition_type = col_nullable ? OPTIONAL : REQUIRED;
        col_schema.name = (schema[parent_idx].name == "list") ? "element" : col_meta.get_name();
        col_schema.parent_idx  = parent_idx;
        col_schema.leaf_column = col;
        set_field_id(col_schema, col_meta);
        col_schema.output_as_byte_array = col_meta.is_enabled_output_as_binary();
        schema.push_back(col_schema);
      } else if (col->type().id() == type_id::STRUCT) {
        // if struct, add current and recursively call for all children
        schema_tree_node struct_schema{};
        struct_schema.repetition_type =
          col_nullable ? FieldRepetitionType::OPTIONAL : FieldRepetitionType::REQUIRED;

        struct_schema.name = (schema[parent_idx].name == "list") ? "element" : col_meta.get_name();
        struct_schema.num_children = col->children.size();
        struct_schema.parent_idx   = parent_idx;
        set_field_id(struct_schema, col_meta);
        schema.push_back(std::move(struct_schema));

        auto struct_node_index = schema.size() - 1;
        // for (auto child_it = col->children.begin(); child_it < col->children.end(); child_it++) {
        //   add_schema(*child_it, struct_node_index);
        // }
        CUDF_EXPECTS(col->children.size() == static_cast<size_t>(col_meta.num_children()),
                     "Mismatch in number of child columns between input table and metadata");
        for (size_t i = 0; i < col->children.size(); ++i) {
          add_schema(col->children[i], col_meta.child(i), struct_node_index);
        }
      } else if (col->type().id() == type_id::LIST && !col_meta.is_map()) {
        // List schema is denoted by two levels for each nesting level and one final level for leaf.
        // The top level is the same name as the column name.
        // So e.g. List<List<int>> is denoted in the schema by
        // "col_name" : { "list" : { "element" : { "list" : { "element" } } } }

        schema_tree_node list_schema_1{};
        list_schema_1.converted_type = ConvertedType::LIST;
        list_schema_1.repetition_type =
          col_nullable ? FieldRepetitionType::OPTIONAL : FieldRepetitionType::REQUIRED;
        list_schema_1.name = (schema[parent_idx].name == "list") ? "element" : col_meta.get_name();
        list_schema_1.num_children = 1;
        list_schema_1.parent_idx   = parent_idx;
        set_field_id(list_schema_1, col_meta);
        schema.push_back(std::move(list_schema_1));

        schema_tree_node list_schema_2{};
        list_schema_2.repetition_type = FieldRepetitionType::REPEATED;
        list_schema_2.name            = "list";
        list_schema_2.num_children    = 1;
        list_schema_2.parent_idx      = schema.size() - 1;  // Parent is list_schema_1, last added.
        schema.push_back(std::move(list_schema_2));

        CUDF_EXPECTS(col_meta.num_children() == 2,
                     "List column's metadata should have exactly two children");

        add_schema(col->children[lists_column_view::child_column_index],
                   col_meta.child(lists_column_view::child_column_index),
                   schema.size() - 1);
      } else if (col->type().id() == type_id::LIST && col_meta.is_map()) {
        // Map schema is denoted by a list of struct
        // e.g. List<Struct<String,String>> will be
        // "col_name" : { "key_value" : { "key", "value" } }

        // verify the List child structure is a struct<left_child, right_child>
        column_view struct_col = *col->children[lists_column_view::child_column_index];
        CUDF_EXPECTS(struct_col.type().id() == type_id::STRUCT, "Map should be a List of struct");
        CUDF_EXPECTS(struct_col.num_children() == 2,
                     "Map should be a List of struct with two children only but found " +
                       std::to_string(struct_col.num_children()));

        schema_tree_node map_schema{};
        map_schema.converted_type = ConvertedType::MAP;
        map_schema.repetition_type =
          col_nullable ? FieldRepetitionType::OPTIONAL : FieldRepetitionType::REQUIRED;
        map_schema.name = col_meta.get_name();
        if (col_meta.is_parquet_field_id_set()) {
          map_schema.field_id = col_meta.get_parquet_field_id();
        }
        map_schema.num_children = 1;
        map_schema.parent_idx   = parent_idx;
        schema.push_back(std::move(map_schema));

        schema_tree_node repeat_group{};
        repeat_group.repetition_type = FieldRepetitionType::REPEATED;
        repeat_group.name            = "key_value";
        repeat_group.num_children    = 2;
        repeat_group.parent_idx      = schema.size() - 1;  // Parent is map_schema, last added.
        schema.push_back(std::move(repeat_group));

        CUDF_EXPECTS(col_meta.num_children() == 2,
                     "List column's metadata should have exactly two children");
        CUDF_EXPECTS(col_meta.child(lists_column_view::child_column_index).num_children() == 2,
                     "Map struct column should have exactly two children");
        // verify the col meta of children of the struct have name key and value
        auto& left_child_meta = col_meta.child(lists_column_view::child_column_index).child(0);
        left_child_meta.set_name("key");
        left_child_meta.set_nullability(false);

        auto& right_child_meta = col_meta.child(lists_column_view::child_column_index).child(1);
        right_child_meta.set_name("value");
        // check the repetition type of key is required i.e. the col should be non-nullable
        auto key_col = col->children[lists_column_view::child_column_index]->children[0];
        CUDF_EXPECTS(!is_col_nullable(key_col, left_child_meta, write_mode),
                     "key column cannot be nullable. For chunked writing, explicitly set the "
                     "nullability to false in metadata");
        // process key
        size_type struct_col_index = schema.size() - 1;
        add_schema(key_col, left_child_meta, struct_col_index);
        // process value
        add_schema(col->children[lists_column_view::child_column_index]->children[1],
                   right_child_meta,
                   struct_col_index);

      } else {
        // if leaf, add current
        if (col->type().id() == type_id::STRING) {
          CUDF_EXPECTS(col_meta.num_children() == 2 or col_meta.num_children() == 0,
                       "String column's corresponding metadata should have zero or two children");
        } else {
          CUDF_EXPECTS(col_meta.num_children() == 0,
                       "Leaf column's corresponding metadata cannot have children");
        }

        schema_tree_node col_schema{};

        bool timestamp_is_int96 = int96_timestamps or col_meta.is_enabled_int96_timestamps();

        cudf::type_dispatcher(col->type(),
                              leaf_schema_fn{col_schema, col, col_meta, timestamp_is_int96});

        col_schema.repetition_type = col_nullable ? OPTIONAL : REQUIRED;
        col_schema.name = (schema[parent_idx].name == "list") ? "element" : col_meta.get_name();
        col_schema.parent_idx  = parent_idx;
        col_schema.leaf_column = col;
        set_field_id(col_schema, col_meta);
        schema.push_back(col_schema);
      }
    };

  CUDF_EXPECTS(metadata.column_metadata.size() == linked_columns.size(),
               "Mismatch in the number of columns and the corresponding metadata elements");
  // Add all linked_columns to schema using parent_idx = 0 (root)
  for (size_t i = 0; i < linked_columns.size(); ++i) {
    add_schema(linked_columns[i], metadata.column_metadata[i], 0);
  }

  return schema;
}

/**
 * @brief Class to store parquet specific information for one data stream.
 *
 * Contains information about a single data stream. In case of struct columns, a data stream is one
 * of the child leaf columns that contains data.
 * e.g. A column Struct<int, List<float>> contains 2 data streams:
 * - Struct<int>
 * - Struct<List<float>>
 *
 */
struct parquet_column_view {
  parquet_column_view(schema_tree_node const& schema_node,
                      std::vector<schema_tree_node> const& schema_tree,
                      rmm::cuda_stream_view stream);

  [[nodiscard]] gpu::parquet_column_device_view get_device_view(rmm::cuda_stream_view stream) const;

  [[nodiscard]] column_view cudf_column_view() const { return cudf_col; }
  [[nodiscard]] parquet::Type physical_type() const { return schema_node.type; }
  [[nodiscard]] parquet::ConvertedType converted_type() const { return schema_node.converted_type; }

  std::vector<std::string> const& get_path_in_schema() { return path_in_schema; }

  // LIST related member functions
  [[nodiscard]] uint8_t max_def_level() const noexcept { return _max_def_level; }
  [[nodiscard]] uint8_t max_rep_level() const noexcept { return _max_rep_level; }
  [[nodiscard]] bool is_list() const noexcept { return _is_list; }

 private:
  // Schema related members
  schema_tree_node schema_node;
  std::vector<std::string> path_in_schema;
  uint8_t _max_def_level = 0;
  uint8_t _max_rep_level = 0;
  rmm::device_uvector<uint8_t> _d_nullability;

  column_view cudf_col;

  // List-related members
  bool _is_list;
  rmm::device_uvector<size_type>
    _dremel_offsets;  ///< For each row, the absolute offset into the repetition and definition
                      ///< level vectors. O(num rows)
  rmm::device_uvector<uint8_t> _rep_level;
  rmm::device_uvector<uint8_t> _def_level;
  std::vector<uint8_t> _nullability;
  size_type _data_count = 0;
};

parquet_column_view::parquet_column_view(schema_tree_node const& schema_node,
                                         std::vector<schema_tree_node> const& schema_tree,
                                         rmm::cuda_stream_view stream)
  : schema_node(schema_node),
    _d_nullability(0, stream),
    _dremel_offsets(0, stream),
    _rep_level(0, stream),
    _def_level(0, stream)
{
  // Construct single inheritance column_view from linked_column_view
  auto curr_col                           = schema_node.leaf_column.get();
  column_view single_inheritance_cudf_col = *curr_col;
  while (curr_col->parent) {
    auto const& parent = *curr_col->parent;

    // For list columns, we still need to retain the offset child column.
    auto children =
      (parent.type().id() == type_id::LIST)
        ? std::vector<column_view>{*parent.children[lists_column_view::offsets_column_index],
                                   single_inheritance_cudf_col}
        : std::vector<column_view>{single_inheritance_cudf_col};

    single_inheritance_cudf_col = column_view(parent.type(),
                                              parent.size(),
                                              parent.head(),
                                              parent.null_mask(),
                                              parent.null_count(),
                                              parent.offset(),
                                              children);

    curr_col = curr_col->parent;
  }
  cudf_col = single_inheritance_cudf_col;

  // Construct path_in_schema by travelling up in the schema_tree
  std::vector<std::string> path;
  auto curr_schema_node = schema_node;
  do {
    path.push_back(curr_schema_node.name);
    if (curr_schema_node.parent_idx != -1) {
      curr_schema_node = schema_tree[curr_schema_node.parent_idx];
    }
  } while (curr_schema_node.parent_idx != -1);
  path_in_schema = std::vector<std::string>(path.crbegin(), path.crend());

  // Calculate max definition level by counting the number of levels that are optional (nullable)
  // and max repetition level by counting the number of REPEATED levels in this column's hierarchy
  uint16_t max_def_level = 0;
  uint16_t max_rep_level = 0;
  curr_schema_node       = schema_node;
  while (curr_schema_node.parent_idx != -1) {
    if (curr_schema_node.repetition_type == parquet::REPEATED or
        curr_schema_node.repetition_type == parquet::OPTIONAL) {
      ++max_def_level;
    }
    if (curr_schema_node.repetition_type == parquet::REPEATED) { ++max_rep_level; }
    curr_schema_node = schema_tree[curr_schema_node.parent_idx];
  }
  CUDF_EXPECTS(max_def_level < 256, "Definition levels above 255 are not supported");
  CUDF_EXPECTS(max_rep_level < 256, "Definition levels above 255 are not supported");

  _max_def_level = max_def_level;
  _max_rep_level = max_rep_level;

  // Construct nullability vector using repetition_type from schema.
  std::vector<uint8_t> r_nullability;
  curr_schema_node = schema_node;
  while (curr_schema_node.parent_idx != -1) {
    if (not curr_schema_node.is_stub()) {
      r_nullability.push_back(curr_schema_node.repetition_type == FieldRepetitionType::OPTIONAL);
    }
    curr_schema_node = schema_tree[curr_schema_node.parent_idx];
  }
  _nullability = std::vector<uint8_t>(r_nullability.crbegin(), r_nullability.crend());
  // TODO(cp): Explore doing this for all columns in a single go outside this ctor. Maybe using
  // hostdevice_vector. Currently this involves a cudaMemcpyAsync for each column.
  _d_nullability = cudf::detail::make_device_uvector_async(
    _nullability, stream, rmm::mr::get_current_device_resource());

  _is_list = (_max_rep_level > 0);

  if (cudf_col.size() == 0) { return; }

  if (_is_list) {
    // Top level column's offsets are not applied to all children. Get the effective offset and
    // size of the leaf column
    // Calculate row offset into dremel data (repetition/definition values) and the respective
    // definition and repetition levels
    cudf::detail::dremel_data dremel =
      get_dremel_data(cudf_col, _nullability, schema_node.output_as_byte_array, stream);
    _dremel_offsets = std::move(dremel.dremel_offsets);
    _rep_level      = std::move(dremel.rep_level);
    _def_level      = std::move(dremel.def_level);
    _data_count     = dremel.leaf_data_size;  // Needed for knowing what size dictionary to allocate

    stream.synchronize();
  } else {
    // For non-list struct, the size of the root column is the same as the size of the leaf column
    _data_count = cudf_col.size();
  }
}

gpu::parquet_column_device_view parquet_column_view::get_device_view(rmm::cuda_stream_view) const
{
  auto desc        = gpu::parquet_column_device_view{};  // Zero out all fields
  desc.stats_dtype = schema_node.stats_dtype;
  desc.ts_scale    = schema_node.ts_scale;

  if (is_list()) {
    desc.level_offsets = _dremel_offsets.data();
    desc.rep_values    = _rep_level.data();
    desc.def_values    = _def_level.data();
  }
  desc.num_rows             = cudf_col.size();
  desc.physical_type        = physical_type();
  desc.converted_type       = converted_type();
  desc.output_as_byte_array = schema_node.output_as_byte_array;

  desc.level_bits = CompactProtocolReader::NumRequiredBits(max_rep_level()) << 4 |
                    CompactProtocolReader::NumRequiredBits(max_def_level());
  desc.nullability = _d_nullability.data();
  return desc;
}

/**
 * @brief Gather row group fragments
 *
 * This calculates fragments to be used in determining row group boundaries.
 *
 * @param frag Destination row group fragments
 * @param col_desc column description array
 * @param partitions Information about partitioning of table
 * @param part_frag_offset A Partition's offset into fragment array
 * @param fragment_size Number of rows per fragment
 * @param stream CUDA stream used for device memory operations and kernel launches
 */
void init_row_group_fragments(cudf::detail::hostdevice_2dvector<gpu::PageFragment>& frag,
                              device_span<gpu::parquet_column_device_view const> col_desc,
                              host_span<partition_info const> partitions,
                              device_span<int const> part_frag_offset,
                              uint32_t fragment_size,
                              rmm::cuda_stream_view stream)
{
  auto d_partitions = cudf::detail::make_device_uvector_async(
    partitions, stream, rmm::mr::get_current_device_resource());
  gpu::InitRowGroupFragments(frag, col_desc, d_partitions, part_frag_offset, fragment_size, stream);
  frag.device_to_host(stream, true);
}

/**
 * @brief Recalculate page fragments
 *
 * This calculates fragments to be used to determine page boundaries within
 * column chunks.
 *
 * @param frag Destination page fragments
 * @param frag_sizes Array of fragment sizes for each column
 * @param stream CUDA stream used for device memory operations and kernel launches
 */
void calculate_page_fragments(device_span<gpu::PageFragment> frag,
                              host_span<size_type const> frag_sizes,
                              rmm::cuda_stream_view stream)
{
  auto d_frag_sz = cudf::detail::make_device_uvector_async(
    frag_sizes, stream, rmm::mr::get_current_device_resource());
  gpu::CalculatePageFragments(frag, d_frag_sz, stream);
}

/**
 * @brief Gather per-fragment statistics
 *
 * @param frag_stats output statistics
 * @param frags Input page fragments
 * @param int96_timestamps Flag to indicate if timestamps will be written as INT96
 * @param stream CUDA stream used for device memory operations and kernel launches
 */
void gather_fragment_statistics(device_span<statistics_chunk> frag_stats,
                                device_span<gpu::PageFragment const> frags,
                                bool int96_timestamps,
                                rmm::cuda_stream_view stream)
{
  rmm::device_uvector<statistics_group> frag_stats_group(frag_stats.size(), stream);

  gpu::InitFragmentStatistics(frag_stats_group, frags, stream);
  detail::calculate_group_statistics<detail::io_file_format::PARQUET>(
    frag_stats.data(), frag_stats_group.data(), frag_stats.size(), stream, int96_timestamps);
  stream.synchronize();
}

auto to_nvcomp_compression_type(Compression codec)
{
  if (codec == Compression::SNAPPY) return nvcomp::compression_type::SNAPPY;
  if (codec == Compression::ZSTD) return nvcomp::compression_type::ZSTD;
  CUDF_FAIL("Unsupported compression type");
}

auto page_alignment(Compression codec)
{
  if (codec == Compression::UNCOMPRESSED or
      nvcomp::is_compression_disabled(to_nvcomp_compression_type(codec))) {
    return 1u;
  }

  return 1u << nvcomp::compress_input_alignment_bits(to_nvcomp_compression_type(codec));
}

size_t max_compression_output_size(Compression codec, uint32_t compression_blocksize)
{
  if (codec == Compression::UNCOMPRESSED) return 0;

  return compress_max_output_chunk_size(to_nvcomp_compression_type(codec), compression_blocksize);
}

auto init_page_sizes(hostdevice_2dvector<gpu::EncColumnChunk>& chunks,
                     device_span<gpu::parquet_column_device_view const> col_desc,
                     uint32_t num_columns,
                     size_t max_page_size_bytes,
                     size_type max_page_size_rows,
                     Compression compression_codec,
                     rmm::cuda_stream_view stream)
{
  if (chunks.is_empty()) { return hostdevice_vector<size_type>{}; }

  chunks.host_to_device(stream);
  // Calculate number of pages and store in respective chunks
  gpu::InitEncoderPages(chunks,
                        {},
                        {},
                        {},
                        col_desc,
                        num_columns,
                        max_page_size_bytes,
                        max_page_size_rows,
                        page_alignment(compression_codec),
                        nullptr,
                        nullptr,
                        stream);
  chunks.device_to_host(stream, true);

  int num_pages = 0;
  for (auto& chunk : chunks.host_view().flat_view()) {
    chunk.first_page = num_pages;
    num_pages += chunk.num_pages;
  }
  chunks.host_to_device(stream);

  // Now that we know the number of pages, allocate an array to hold per page size and get it
  // populated
  hostdevice_vector<size_type> page_sizes(num_pages, stream);
  gpu::InitEncoderPages(chunks,
                        {},
                        page_sizes,
                        {},
                        col_desc,
                        num_columns,
                        max_page_size_bytes,
                        max_page_size_rows,
                        page_alignment(compression_codec),
                        nullptr,
                        nullptr,
                        stream);
  page_sizes.device_to_host(stream, true);

  // Get per-page max compressed size
  hostdevice_vector<size_type> comp_page_sizes(num_pages, stream);
  std::transform(page_sizes.begin(),
                 page_sizes.end(),
                 comp_page_sizes.begin(),
                 [compression_codec](auto page_size) {
                   return max_compression_output_size(compression_codec, page_size);
                 });
  comp_page_sizes.host_to_device(stream);

  // Use per-page max compressed size to calculate chunk.compressed_size
  gpu::InitEncoderPages(chunks,
                        {},
                        {},
                        comp_page_sizes,
                        col_desc,
                        num_columns,
                        max_page_size_bytes,
                        max_page_size_rows,
                        page_alignment(compression_codec),
                        nullptr,
                        nullptr,
                        stream);
  chunks.device_to_host(stream, true);
  return comp_page_sizes;
}

size_t max_page_bytes(Compression compression, size_t max_page_size_bytes)
{
  if (compression == parquet::Compression::UNCOMPRESSED) { return max_page_size_bytes; }

  auto const ncomp_type   = to_nvcomp_compression_type(compression);
  auto const nvcomp_limit = nvcomp::is_compression_disabled(ncomp_type)
                              ? std::nullopt
                              : nvcomp::compress_max_allowed_chunk_size(ncomp_type);

  auto max_size = std::min(nvcomp_limit.value_or(max_page_size_bytes), max_page_size_bytes);
  // page size must fit in a 32-bit signed integer
  return std::min<size_t>(max_size, std::numeric_limits<int32_t>::max());
}

std::pair<std::vector<rmm::device_uvector<size_type>>, std::vector<rmm::device_uvector<size_type>>>
build_chunk_dictionaries(hostdevice_2dvector<gpu::EncColumnChunk>& chunks,
                         host_span<gpu::parquet_column_device_view const> col_desc,
                         device_2dspan<gpu::PageFragment const> frags,
                         Compression compression,
                         dictionary_policy dict_policy,
                         size_t max_dict_size,
                         rmm::cuda_stream_view stream)
{
  // At this point, we know all chunks and their sizes. We want to allocate dictionaries for each
  // chunk that can have dictionary

  auto h_chunks = chunks.host_view().flat_view();

  std::vector<rmm::device_uvector<size_type>> dict_data;
  std::vector<rmm::device_uvector<size_type>> dict_index;

  if (h_chunks.size() == 0) { return std::pair(std::move(dict_data), std::move(dict_index)); }

  if (dict_policy == dictionary_policy::NEVER) {
    thrust::for_each(
      h_chunks.begin(), h_chunks.end(), [](auto& chunk) { chunk.use_dictionary = false; });
    chunks.host_to_device(stream);
    return std::pair(std::move(dict_data), std::move(dict_index));
  }

  // Allocate slots for each chunk
  std::vector<rmm::device_uvector<gpu::slot_type>> hash_maps_storage;
  hash_maps_storage.reserve(h_chunks.size());
  for (auto& chunk : h_chunks) {
    if (col_desc[chunk.col_desc_id].physical_type == Type::BOOLEAN ||
        (col_desc[chunk.col_desc_id].output_as_byte_array &&
         col_desc[chunk.col_desc_id].physical_type == Type::BYTE_ARRAY)) {
      chunk.use_dictionary = false;
    } else {
      chunk.use_dictionary = true;
      // cuCollections suggests using a hash map of size N * (1/0.7) = num_values * 1.43
      // https://github.com/NVIDIA/cuCollections/blob/3a49fc71/include/cuco/static_map.cuh#L190-L193
      auto& inserted_map   = hash_maps_storage.emplace_back(chunk.num_values * 1.43, stream);
      chunk.dict_map_slots = inserted_map.data();
      chunk.dict_map_size  = inserted_map.size();
    }
  }

  chunks.host_to_device(stream);

  gpu::initialize_chunk_hash_maps(chunks.device_view().flat_view(), stream);
  gpu::populate_chunk_hash_maps(frags, stream);

  chunks.device_to_host(stream, true);

  // Make decision about which chunks have dictionary
  for (auto& ck : h_chunks) {
    if (not ck.use_dictionary) { continue; }
    std::tie(ck.use_dictionary, ck.dict_rle_bits) = [&]() -> std::pair<bool, uint8_t> {
      // calculate size of chunk if dictionary is used

      // If we have N unique values then the idx for the last value is N - 1 and nbits is the number
      // of bits required to encode indices into the dictionary
      auto max_dict_index = (ck.num_dict_entries > 0) ? ck.num_dict_entries - 1 : 0;
      auto nbits          = std::max(CompactProtocolReader::NumRequiredBits(max_dict_index), 1);

      // We don't use dictionary if the indices are > MAX_DICT_BITS bits because that's the maximum
      // bitpacking bitsize we efficiently support
      if (nbits > MAX_DICT_BITS) { return {false, 0}; }

      auto rle_byte_size = util::div_rounding_up_safe(ck.num_values * nbits, 8);
      auto dict_enc_size = ck.uniq_data_size + rle_byte_size;
      if (ck.plain_data_size <= dict_enc_size) { return {false, 0}; }

      // don't use dictionary if it gets too large for the given compression codec
      if (dict_policy == dictionary_policy::ADAPTIVE) {
        auto const unique_size = static_cast<size_t>(ck.uniq_data_size);
        if (unique_size > max_page_bytes(compression, max_dict_size)) { return {false, 0}; }
      }

      return {true, nbits};
    }();
  }

  // TODO: (enh) Deallocate hash map storage for chunks that don't use dict and clear pointers.

  dict_data.reserve(h_chunks.size());
  dict_index.reserve(h_chunks.size());
  for (auto& chunk : h_chunks) {
    if (not chunk.use_dictionary) { continue; }

    size_t dict_data_size     = std::min(MAX_DICT_SIZE, chunk.dict_map_size);
    auto& inserted_dict_data  = dict_data.emplace_back(dict_data_size, stream);
    auto& inserted_dict_index = dict_index.emplace_back(chunk.num_values, stream);
    chunk.dict_data           = inserted_dict_data.data();
    chunk.dict_index          = inserted_dict_index.data();
  }
  chunks.host_to_device(stream);
  gpu::collect_map_entries(chunks.device_view().flat_view(), stream);
  gpu::get_dictionary_indices(frags, stream);

  return std::pair(std::move(dict_data), std::move(dict_index));
}

/**
 * @brief Initialize encoder pages.
 *
 * @param chunks Column chunk array
 * @param col_desc Column description array
 * @param pages Encoder pages array
 * @param comp_page_sizes Per-page max compressed size
 * @param page_stats Page statistics array
 * @param frag_stats Fragment statistics array
 * @param num_columns Total number of columns
 * @param num_pages Total number of pages
 * @param num_stats_bfr Number of statistics buffers
 * @param compression Compression format
 * @param max_page_size_bytes Maximum uncompressed page size, in bytes
 * @param max_page_size_rows Maximum page size, in rows
 * @param stream CUDA stream used for device memory operations and kernel launches
 */
void init_encoder_pages(hostdevice_2dvector<gpu::EncColumnChunk>& chunks,
                        device_span<gpu::parquet_column_device_view const> col_desc,
                        device_span<gpu::EncPage> pages,
                        hostdevice_vector<size_type>& comp_page_sizes,
                        statistics_chunk* page_stats,
                        statistics_chunk* frag_stats,
                        uint32_t num_columns,
                        uint32_t num_pages,
                        uint32_t num_stats_bfr,
                        Compression compression,
                        size_t max_page_size_bytes,
                        size_type max_page_size_rows,
                        rmm::cuda_stream_view stream)
{
  rmm::device_uvector<statistics_merge_group> page_stats_mrg(num_stats_bfr, stream);
  chunks.host_to_device(stream);
  InitEncoderPages(chunks,
                   pages,
                   {},
                   comp_page_sizes,
                   col_desc,
                   num_columns,
                   max_page_size_bytes,
                   max_page_size_rows,
                   page_alignment(compression),
                   (num_stats_bfr) ? page_stats_mrg.data() : nullptr,
                   (num_stats_bfr > num_pages) ? page_stats_mrg.data() + num_pages : nullptr,
                   stream);
  if (num_stats_bfr > 0) {
    detail::merge_group_statistics<detail::io_file_format::PARQUET>(
      page_stats, frag_stats, page_stats_mrg.data(), num_pages, stream);
    if (num_stats_bfr > num_pages) {
      detail::merge_group_statistics<detail::io_file_format::PARQUET>(
        page_stats + num_pages,
        page_stats,
        page_stats_mrg.data() + num_pages,
        num_stats_bfr - num_pages,
        stream);
    }
  }
  stream.synchronize();
}

/**
 * @brief Encode a batch of pages.
 *
 * @throws rmm::bad_alloc if there is insufficient space for temporary buffers
 *
 * @param chunks column chunk array
 * @param pages encoder pages array
 * @param pages_in_batch number of pages in this batch
 * @param first_page_in_batch first page in batch
 * @param rowgroups_in_batch number of rowgroups in this batch
 * @param first_rowgroup first rowgroup in batch
 * @param page_stats optional page-level statistics (nullptr if none)
 * @param chunk_stats optional chunk-level statistics (nullptr if none)
 * @param column_stats optional page-level statistics for column index (nullptr if none)
 * @param comp_stats optional compression statistics (nullopt if none)
 * @param compression compression format
 * @param column_index_truncate_length maximum length of min or max values in column index, in bytes
 * @param stream CUDA stream used for device memory operations and kernel launches
 */
void encode_pages(hostdevice_2dvector<gpu::EncColumnChunk>& chunks,
                  device_span<gpu::EncPage> pages,
                  uint32_t pages_in_batch,
                  uint32_t first_page_in_batch,
                  uint32_t rowgroups_in_batch,
                  uint32_t first_rowgroup,
                  const statistics_chunk* page_stats,
                  const statistics_chunk* chunk_stats,
                  const statistics_chunk* column_stats,
                  std::optional<writer_compression_statistics>& comp_stats,
                  Compression compression,
                  int32_t column_index_truncate_length,
                  rmm::cuda_stream_view stream)
{
  auto batch_pages = pages.subspan(first_page_in_batch, pages_in_batch);

  auto batch_pages_stats =
    (page_stats != nullptr)
      ? device_span<statistics_chunk const>(page_stats + first_page_in_batch, pages_in_batch)
      : device_span<statistics_chunk const>();

  uint32_t max_comp_pages =
    (compression != parquet::Compression::UNCOMPRESSED) ? pages_in_batch : 0;

  rmm::device_uvector<device_span<uint8_t const>> comp_in(max_comp_pages, stream);
  rmm::device_uvector<device_span<uint8_t>> comp_out(max_comp_pages, stream);
  rmm::device_uvector<compression_result> comp_res(max_comp_pages, stream);
  thrust::fill(rmm::exec_policy(stream),
               comp_res.begin(),
               comp_res.end(),
               compression_result{0, compression_status::FAILURE});

  gpu::EncodePages(batch_pages, comp_in, comp_out, comp_res, stream);
  switch (compression) {
    case parquet::Compression::SNAPPY:
      if (nvcomp::is_compression_disabled(nvcomp::compression_type::SNAPPY)) {
        gpu_snap(comp_in, comp_out, comp_res, stream);
      } else {
        nvcomp::batched_compress(
          nvcomp::compression_type::SNAPPY, comp_in, comp_out, comp_res, stream);
      }
      break;
    case parquet::Compression::ZSTD: {
      if (auto const reason = nvcomp::is_compression_disabled(nvcomp::compression_type::ZSTD);
          reason) {
        CUDF_FAIL("Compression error: " + reason.value());
      }
      nvcomp::batched_compress(nvcomp::compression_type::ZSTD, comp_in, comp_out, comp_res, stream);

      break;
    }
    case parquet::Compression::UNCOMPRESSED: break;
    default: CUDF_FAIL("invalid compression type");
  }

  // TBD: Not clear if the official spec actually allows dynamically turning off compression at the
  // chunk-level

  auto d_chunks_in_batch = chunks.device_view().subspan(first_rowgroup, rowgroups_in_batch);
  DecideCompression(d_chunks_in_batch.flat_view(), stream);
  EncodePageHeaders(batch_pages, comp_res, batch_pages_stats, chunk_stats, stream);
  GatherPages(d_chunks_in_batch.flat_view(), pages, stream);

  if (column_stats != nullptr) {
    EncodeColumnIndexes(d_chunks_in_batch.flat_view(),
                        {column_stats, pages.size()},
                        column_index_truncate_length,
                        stream);
  }

  auto h_chunks_in_batch = chunks.host_view().subspan(first_rowgroup, rowgroups_in_batch);
  CUDF_CUDA_TRY(cudaMemcpyAsync(h_chunks_in_batch.data(),
                                d_chunks_in_batch.data(),
                                d_chunks_in_batch.flat_view().size_bytes(),
                                cudaMemcpyDefault,
                                stream.value()));

  if (comp_stats.has_value()) {
    comp_stats.value() += collect_compression_statistics(comp_in, comp_res, stream);
  }
  stream.synchronize();
}

/**
 * @brief Function to calculate the memory needed to encode the column index of the given
 * column chunk.
 *
 * @param ck pointer to column chunk
 * @param column_index_truncate_length maximum length of min or max values in column index, in bytes
 * @return Computed buffer size needed to encode the column index
 */
size_t column_index_buffer_size(gpu::EncColumnChunk* ck, int32_t column_index_truncate_length)
{
  // encoding the column index for a given chunk requires:
  //   each list (4 of them) requires 6 bytes of overhead
  //     (1 byte field header, 1 byte type, 4 bytes length)
  //   1 byte overhead for boundary_order
  //   1 byte overhead for termination
  //   sizeof(char) for boundary_order
  //   sizeof(bool) * num_pages for null_pages
  //   (ck_max_stats_len + 4) * num_pages * 2 for min/max values
  //     (each binary requires 4 bytes length + ck_max_stats_len)
  //   sizeof(int64_t) * num_pages for null_counts
  //
  // so 26 bytes overhead + sizeof(char) +
  //    (sizeof(bool) + sizeof(int64_t) + 2 * (4 + ck_max_stats_len)) * num_pages
  //
  // we already have ck->ck_stat_size = 48 + 2 * ck_max_stats_len
  // all of the overhead and non-stats data can fit in under 48 bytes
  //
  // so we can simply use ck_stat_size * num_pages
  //
  // add on some extra padding at the end (plus extra 7 bytes of alignment padding)
  // for scratch space to do stats truncation.
  //
  // calculating this per-chunk because the sizes can be wildly different.
  constexpr size_t padding = 7;
  return ck->ck_stat_size * ck->num_pages + column_index_truncate_length + padding;
}

/**
 * @brief Fill the table metadata with default column names.
 *
 * @param table_meta The table metadata to fill
 */
void fill_table_meta(std::unique_ptr<table_input_metadata> const& table_meta)
{
  // Fill unnamed columns' names in table_meta
  std::function<void(column_in_metadata&, std::string)> add_default_name =
    [&](column_in_metadata& col_meta, std::string default_name) {
      if (col_meta.get_name().empty()) col_meta.set_name(default_name);
      for (size_type i = 0; i < col_meta.num_children(); ++i) {
        add_default_name(col_meta.child(i), col_meta.get_name() + "_" + std::to_string(i));
      }
    };
  for (size_t i = 0; i < table_meta->column_metadata.size(); ++i) {
    add_default_name(table_meta->column_metadata[i], "_col" + std::to_string(i));
  }
}

/**
 * @brief Perform the processing steps needed to convert the input table into the output Parquet
 * data for writing, such as compression and encoding.
 *
 * @param[in,out] table_meta The table metadata
 * @param input The input table
 * @param partitions Optional partitions to divide the table into, if specified then must be same
 *        size as number of sinks
 * @param kv_meta Optional user metadata
 * @param curr_agg_meta The current aggregate writer metadata
 * @param max_page_fragment_size_opt Optional maximum number of rows in a page fragment
 * @param max_row_group_size Maximum row group size, in bytes
 * @param max_page_size_bytes Maximum uncompressed page size, in bytes
 * @param max_row_group_rows Maximum row group size, in rows
 * @param max_page_size_rows Maximum page size, in rows
 * @param column_index_truncate_length maximum length of min or max values in column index, in bytes
 * @param stats_granularity Level of statistics requested in output file
 * @param compression Compression format
 * @param collect_statistics Flag to indicate if statistics should be collected
 * @param dict_policy Policy for dictionary use
 * @param max_dictionary_size Maximum dictionary size, in bytes
 * @param single_write_mode Flag to indicate that we are guaranteeing a single table write
 * @param int96_timestamps Flag to indicate if timestamps will be written as INT96
 * @param out_sink Sink for checking if device write is supported, should not be used to write any
 *        data in this function
 * @param stream CUDA stream used for device memory operations and kernel launches
 * @return A tuple of the intermediate results containing the processed data
 */
auto convert_table_to_parquet_data(table_input_metadata& table_meta,
                                   table_view const& input,
                                   host_span<partition_info const> partitions,
                                   host_span<std::map<std::string, std::string> const> kv_meta,
                                   std::unique_ptr<aggregate_writer_metadata> const& curr_agg_meta,
                                   std::optional<size_type> max_page_fragment_size_opt,
                                   size_t max_row_group_size,
                                   size_t max_page_size_bytes,
                                   size_type max_row_group_rows,
                                   size_type max_page_size_rows,
                                   int32_t column_index_truncate_length,
                                   statistics_freq stats_granularity,
                                   Compression compression,
                                   bool collect_compression_statistics,
                                   dictionary_policy dict_policy,
                                   size_t max_dictionary_size,
                                   single_write_mode write_mode,
                                   bool int96_timestamps,
                                   host_span<std::unique_ptr<data_sink> const> out_sink,
                                   rmm::cuda_stream_view stream)
{
  auto vec         = table_to_linked_columns(input);
  auto schema_tree = construct_schema_tree(vec, table_meta, write_mode, int96_timestamps);
  // Construct parquet_column_views from the schema tree leaf nodes.
  std::vector<parquet_column_view> parquet_columns;

  for (schema_tree_node const& schema_node : schema_tree) {
    if (schema_node.leaf_column) { parquet_columns.emplace_back(schema_node, schema_tree, stream); }
  }

  // Mass allocation of column_device_views for each parquet_column_view
  std::vector<column_view> cudf_cols;
  cudf_cols.reserve(parquet_columns.size());
  for (auto const& parq_col : parquet_columns) {
    cudf_cols.push_back(parq_col.cudf_column_view());
  }
  table_view single_streams_table(cudf_cols);
  size_type num_columns = single_streams_table.num_columns();

  std::vector<SchemaElement> this_table_schema(schema_tree.begin(), schema_tree.end());

  // Initialize column description
  hostdevice_vector<gpu::parquet_column_device_view> col_desc(parquet_columns.size(), stream);
  std::transform(
    parquet_columns.begin(), parquet_columns.end(), col_desc.host_ptr(), [&](auto const& pcol) {
      return pcol.get_device_view(stream);
    });

  // Init page fragments
  // 5000 is good enough for up to ~200-character strings. Longer strings and deeply nested columns
  // will start producing fragments larger than the desired page size, so calculate fragment sizes
  // for each leaf column.  Skip if the fragment size is not the default.
  size_type max_page_fragment_size =
    max_page_fragment_size_opt.value_or(default_max_page_fragment_size);

  std::vector<size_type> column_frag_size(num_columns, max_page_fragment_size);

  if (input.num_rows() > 0 && not max_page_fragment_size_opt.has_value()) {
    std::vector<size_t> column_sizes;
    std::transform(single_streams_table.begin(),
                   single_streams_table.end(),
                   std::back_inserter(column_sizes),
                   [&](auto const& column) { return column_size(column, stream); });

    // adjust global fragment size if a single fragment will overrun a rowgroup
    auto const table_size  = std::reduce(column_sizes.begin(), column_sizes.end());
    auto const avg_row_len = util::div_rounding_up_safe<size_t>(table_size, input.num_rows());
    if (avg_row_len > 0) {
      auto const rg_frag_size = util::div_rounding_up_safe(max_row_group_size, avg_row_len);
      max_page_fragment_size  = std::min<size_type>(rg_frag_size, max_page_fragment_size);
    }

    // dividing page size by average row length will tend to overshoot the desired
    // page size when there's high variability in the row lengths. instead, shoot
    // for multiple fragments per page to smooth things out. using 2 was too
    // unbalanced in final page sizes, so using 4 which seems to be a good
    // compromise at smoothing things out without getting fragment sizes too small.
    auto frag_size_fn = [&](auto const& col, size_type col_size) {
      const int target_frags_per_page = is_col_fixed_width(col) ? 1 : 4;
      auto const avg_len =
        target_frags_per_page * util::div_rounding_up_safe<size_type>(col_size, input.num_rows());
      if (avg_len > 0) {
        auto const frag_size = util::div_rounding_up_safe<size_type>(max_page_size_bytes, avg_len);
        return std::min<size_type>(max_page_fragment_size, frag_size);
      } else {
        return max_page_fragment_size;
      }
    };

    std::transform(single_streams_table.begin(),
                   single_streams_table.end(),
                   column_sizes.begin(),
                   column_frag_size.begin(),
                   frag_size_fn);
  }

  // Fragments are calculated in two passes. In the first pass, a uniform number of fragments
  // per column is used. This is done to satisfy the requirement that each column chunk within
  // a row group has the same number of rows. After the row group (and thus column chunk)
  // boundaries are known, a second pass is done to calculate fragments to be used in determining
  // page boundaries within each column chunk.
  std::vector<int> num_frag_in_part;
  std::transform(partitions.begin(),
                 partitions.end(),
                 std::back_inserter(num_frag_in_part),
                 [max_page_fragment_size](auto const& part) {
                   return util::div_rounding_up_unsafe(part.num_rows, max_page_fragment_size);
                 });

  size_type num_fragments = std::reduce(num_frag_in_part.begin(), num_frag_in_part.end());

  std::vector<int> part_frag_offset;  // Store the idx of the first fragment in each partition
  std::exclusive_scan(
    num_frag_in_part.begin(), num_frag_in_part.end(), std::back_inserter(part_frag_offset), 0);
  part_frag_offset.push_back(part_frag_offset.back() + num_frag_in_part.back());

  auto d_part_frag_offset = cudf::detail::make_device_uvector_async(
    part_frag_offset, stream, rmm::mr::get_current_device_resource());
  cudf::detail::hostdevice_2dvector<gpu::PageFragment> row_group_fragments(
    num_columns, num_fragments, stream);

  // Create table_device_view so that corresponding column_device_view data
  // can be written into col_desc members
  // These are unused but needs to be kept alive.
  auto parent_column_table_device_view = table_device_view::create(single_streams_table, stream);
  rmm::device_uvector<column_device_view> leaf_column_views(0, stream);

  if (num_fragments != 0) {
    // Move column info to device
    col_desc.host_to_device(stream);
    leaf_column_views = create_leaf_column_device_views<gpu::parquet_column_device_view>(
      col_desc, *parent_column_table_device_view, stream);

    init_row_group_fragments(row_group_fragments,
                             col_desc,
                             partitions,
                             d_part_frag_offset,
                             max_page_fragment_size,
                             stream);
  }

  std::unique_ptr<aggregate_writer_metadata> agg_meta;
  if (!curr_agg_meta) {
    agg_meta = std::make_unique<aggregate_writer_metadata>(
      partitions, kv_meta, this_table_schema, num_columns, stats_granularity);
  } else {
    agg_meta = std::make_unique<aggregate_writer_metadata>(*curr_agg_meta);

    // verify the user isn't passing mismatched tables
    CUDF_EXPECTS(agg_meta->schema_matches(this_table_schema),
                 "Mismatch in schema between multiple calls to write_chunk");

    agg_meta->update_files(partitions);
  }

  auto global_rowgroup_base = agg_meta->num_row_groups_per_file();

  // Decide row group boundaries based on uncompressed data size
  size_type num_rowgroups = 0;

  std::vector<int> num_rg_in_part(partitions.size());
  for (size_t p = 0; p < partitions.size(); ++p) {
    size_type curr_rg_num_rows = 0;
    size_t curr_rg_data_size   = 0;
    int first_frag_in_rg       = part_frag_offset[p];
    int last_frag_in_part      = part_frag_offset[p + 1] - 1;
    for (auto f = first_frag_in_rg; f <= last_frag_in_part; ++f) {
      size_t fragment_data_size = 0;
      for (auto c = 0; c < num_columns; c++) {
        fragment_data_size += row_group_fragments[c][f].fragment_data_size;
      }
      size_type fragment_num_rows = row_group_fragments[0][f].num_rows;

      // If the fragment size gets larger than rg limit then break off a rg
      if (f > first_frag_in_rg &&  // There has to be at least one fragment in row group
          (curr_rg_data_size + fragment_data_size > max_row_group_size ||
           curr_rg_num_rows + fragment_num_rows > max_row_group_rows)) {
        auto& rg    = agg_meta->file(p).row_groups.emplace_back();
        rg.num_rows = curr_rg_num_rows;
        num_rowgroups++;
        num_rg_in_part[p]++;
        curr_rg_num_rows  = 0;
        curr_rg_data_size = 0;
        first_frag_in_rg  = f;
      }
      curr_rg_num_rows += fragment_num_rows;
      curr_rg_data_size += fragment_data_size;

      // TODO: (wishful) refactor to consolidate with above if block
      if (f == last_frag_in_part) {
        auto& rg    = agg_meta->file(p).row_groups.emplace_back();
        rg.num_rows = curr_rg_num_rows;
        num_rowgroups++;
        num_rg_in_part[p]++;
      }
    }
  }

  std::vector<int> first_rg_in_part;
  std::exclusive_scan(
    num_rg_in_part.begin(), num_rg_in_part.end(), std::back_inserter(first_rg_in_part), 0);

  // Initialize row groups and column chunks
  auto const num_chunks = num_rowgroups * num_columns;
  hostdevice_2dvector<gpu::EncColumnChunk> chunks(num_rowgroups, num_columns, stream);

  // total fragments per column (in case they are non-uniform)
  std::vector<size_type> frags_per_column(num_columns, 0);

  for (size_t p = 0; p < partitions.size(); ++p) {
    int f               = part_frag_offset[p];
    size_type start_row = partitions[p].start_row;
    for (int r = 0; r < num_rg_in_part[p]; r++) {
      size_t global_r = global_rowgroup_base[p] + r;  // Number of rowgroups already in file/part
      auto& row_group = agg_meta->file(p).row_groups[global_r];
      uint32_t fragments_in_chunk =
        util::div_rounding_up_unsafe(row_group.num_rows, max_page_fragment_size);
      row_group.total_byte_size = 0;
      row_group.columns.resize(num_columns);
      for (int c = 0; c < num_columns; c++) {
        gpu::EncColumnChunk& ck = chunks[r + first_rg_in_part[p]][c];

        ck                   = {};
        ck.col_desc          = col_desc.device_ptr() + c;
        ck.col_desc_id       = c;
        ck.fragments         = &row_group_fragments.device_view()[c][f];
        ck.stats             = nullptr;
        ck.start_row         = start_row;
        ck.num_rows          = (uint32_t)row_group.num_rows;
        ck.first_fragment    = c * num_fragments + f;
        auto chunk_fragments = row_group_fragments[c].subspan(f, fragments_in_chunk);
        // In fragment struct, add a pointer to the chunk it belongs to
        // In each fragment in chunk_fragments, update the chunk pointer here.
        for (auto& frag : chunk_fragments) {
          frag.chunk = &chunks.device_view()[r + first_rg_in_part[p]][c];
        }
        ck.num_values = std::accumulate(
          chunk_fragments.begin(), chunk_fragments.end(), 0, [](uint32_t l, auto r) {
            return l + r.num_values;
          });
        ck.plain_data_size = std::accumulate(
          chunk_fragments.begin(), chunk_fragments.end(), 0, [](int sum, gpu::PageFragment frag) {
            return sum + frag.fragment_data_size;
          });
        auto& column_chunk_meta          = row_group.columns[c].meta_data;
        column_chunk_meta.type           = parquet_columns[c].physical_type();
        column_chunk_meta.encodings      = {Encoding::PLAIN, Encoding::RLE};
        column_chunk_meta.path_in_schema = parquet_columns[c].get_path_in_schema();
        column_chunk_meta.codec          = UNCOMPRESSED;
        column_chunk_meta.num_values     = ck.num_values;

        frags_per_column[c] += util::div_rounding_up_unsafe(
          row_group.num_rows, std::min(column_frag_size[c], max_page_fragment_size));
      }
      f += fragments_in_chunk;
      start_row += (uint32_t)row_group.num_rows;
    }
  }

  row_group_fragments.host_to_device(stream);
  [[maybe_unused]] auto dict_info_owner = build_chunk_dictionaries(
    chunks, col_desc, row_group_fragments, compression, dict_policy, max_dictionary_size, stream);
  for (size_t p = 0; p < partitions.size(); p++) {
    for (int rg = 0; rg < num_rg_in_part[p]; rg++) {
      size_t global_rg = global_rowgroup_base[p] + rg;
      for (int col = 0; col < num_columns; col++) {
        if (chunks.host_view()[rg][col].use_dictionary) {
          agg_meta->file(p).row_groups[global_rg].columns[col].meta_data.encodings.push_back(
            Encoding::PLAIN_DICTIONARY);
        }
      }
    }
  }

  // The code preceding this used a uniform fragment size for all columns. Now recompute
  // fragments with a (potentially) varying number of fragments per column.

  // first figure out the total number of fragments and calculate the start offset for each column
  std::vector<size_type> frag_offsets(num_columns, 0);
  std::exclusive_scan(frags_per_column.begin(), frags_per_column.end(), frag_offsets.begin(), 0);
  size_type const total_frags =
    frags_per_column.empty() ? 0 : frag_offsets.back() + frags_per_column.back();

  rmm::device_uvector<statistics_chunk> frag_stats(0, stream);
  hostdevice_vector<gpu::PageFragment> page_fragments(total_frags, stream);

  // update fragments and/or prepare for fragment statistics calculation if necessary
  if (total_frags != 0) {
    if (stats_granularity != statistics_freq::STATISTICS_NONE) {
      frag_stats.resize(total_frags, stream);
    }

    for (int c = 0; c < num_columns; c++) {
      auto frag_offset     = frag_offsets[c];
      auto const frag_size = column_frag_size[c];

      for (size_t p = 0; p < partitions.size(); ++p) {
        for (int r = 0; r < num_rg_in_part[p]; r++) {
          auto const global_r   = global_rowgroup_base[p] + r;
          auto const& row_group = agg_meta->file(p).row_groups[global_r];
          uint32_t const fragments_in_chunk =
            util::div_rounding_up_unsafe(row_group.num_rows, frag_size);
          gpu::EncColumnChunk& ck = chunks[r + first_rg_in_part[p]][c];
          ck.fragments            = page_fragments.device_ptr(frag_offset);
          ck.first_fragment       = frag_offset;

          // update the chunk pointer here for each fragment in chunk.fragments
          for (uint32_t i = 0; i < fragments_in_chunk; i++) {
            page_fragments[frag_offset + i].chunk =
              &chunks.device_view()[r + first_rg_in_part[p]][c];
          }

          if (not frag_stats.is_empty()) { ck.stats = frag_stats.data() + frag_offset; }
          frag_offset += fragments_in_chunk;
        }
      }
    }

    chunks.host_to_device(stream);

    // re-initialize page fragments
    page_fragments.host_to_device(stream);
    calculate_page_fragments(page_fragments, column_frag_size, stream);

    // and gather fragment statistics
    if (not frag_stats.is_empty()) {
      gather_fragment_statistics(frag_stats,
                                 {page_fragments.device_ptr(), static_cast<size_t>(total_frags)},
                                 int96_timestamps,
                                 stream);
    }
  }

  // Build chunk dictionaries and count pages. Sends chunks to device.
  hostdevice_vector<size_type> comp_page_sizes = init_page_sizes(
    chunks, col_desc, num_columns, max_page_size_bytes, max_page_size_rows, compression, stream);

  // Find which partition a rg belongs to
  std::vector<int> rg_to_part;
  for (size_t p = 0; p < num_rg_in_part.size(); ++p) {
    std::fill_n(std::back_inserter(rg_to_part), num_rg_in_part[p], p);
  }

  // Batch processing is no longer supported.
  // This line disables batch processing (so batch size will no longer be limited at 1GB as before).
  // TODO: All the relevant code will be removed in the follow-up work:
  // https://github.com/rapidsai/cudf/issues/13440
  auto const max_bytes_in_batch = std::numeric_limits<size_t>::max();

  // Initialize batches of rowgroups to encode (mainly to limit peak memory usage)
  std::vector<size_type> batch_list;
  size_type num_pages          = 0;
  size_t max_uncomp_bfr_size   = 0;
  size_t max_comp_bfr_size     = 0;
  size_t max_chunk_bfr_size    = 0;
  size_type max_pages_in_batch = 0;
  size_t bytes_in_batch        = 0;
  size_t comp_bytes_in_batch   = 0;
  size_t column_index_bfr_size = 0;
  for (size_type r = 0, groups_in_batch = 0, pages_in_batch = 0; r <= num_rowgroups; r++) {
    size_t rowgroup_size      = 0;
    size_t comp_rowgroup_size = 0;
    if (r < num_rowgroups) {
      for (int i = 0; i < num_columns; i++) {
        gpu::EncColumnChunk* ck = &chunks[r][i];
        ck->first_page          = num_pages;
        num_pages += ck->num_pages;
        pages_in_batch += ck->num_pages;
        rowgroup_size += ck->bfr_size;
        comp_rowgroup_size += ck->compressed_size;
        max_chunk_bfr_size =
          std::max(max_chunk_bfr_size, (size_t)std::max(ck->bfr_size, ck->compressed_size));
        if (stats_granularity == statistics_freq::STATISTICS_COLUMN) {
          column_index_bfr_size += column_index_buffer_size(ck, column_index_truncate_length);
        }
      }
    }
    // TBD: We may want to also shorten the batch if we have enough pages (not just based on size)
    if ((r == num_rowgroups) ||
        (groups_in_batch != 0 && bytes_in_batch + rowgroup_size > max_bytes_in_batch)) {
      max_uncomp_bfr_size = std::max(max_uncomp_bfr_size, bytes_in_batch);
      max_comp_bfr_size   = std::max(max_comp_bfr_size, comp_bytes_in_batch);
      max_pages_in_batch  = std::max(max_pages_in_batch, pages_in_batch);
      if (groups_in_batch != 0) {
        batch_list.push_back(groups_in_batch);
        groups_in_batch = 0;
      }
      bytes_in_batch      = 0;
      comp_bytes_in_batch = 0;
      pages_in_batch      = 0;
    }
    bytes_in_batch += rowgroup_size;
    comp_bytes_in_batch += comp_rowgroup_size;
    groups_in_batch++;
  }

  // Clear compressed buffer size if compression has been turned off
  if (compression == parquet::Compression::UNCOMPRESSED) { max_comp_bfr_size = 0; }

  // Initialize data pointers in batch
  uint32_t const num_stats_bfr =
    (stats_granularity != statistics_freq::STATISTICS_NONE) ? num_pages + num_chunks : 0;
  rmm::device_buffer uncomp_bfr(max_uncomp_bfr_size, stream);
  rmm::device_buffer comp_bfr(max_comp_bfr_size, stream);
  rmm::device_buffer col_idx_bfr(column_index_bfr_size, stream);
  rmm::device_uvector<gpu::EncPage> pages(num_pages, stream);

  // This contains stats for both the pages and the rowgroups. TODO: make them separate.
  rmm::device_uvector<statistics_chunk> page_stats(num_stats_bfr, stream);
  auto bfr_i = static_cast<uint8_t*>(col_idx_bfr.data());
  for (auto b = 0, r = 0; b < static_cast<size_type>(batch_list.size()); b++) {
    auto bfr   = static_cast<uint8_t*>(uncomp_bfr.data());
    auto bfr_c = static_cast<uint8_t*>(comp_bfr.data());
    for (auto j = 0; j < batch_list[b]; j++, r++) {
      for (auto i = 0; i < num_columns; i++) {
        gpu::EncColumnChunk& ck = chunks[r][i];
        ck.uncompressed_bfr     = bfr;
        ck.compressed_bfr       = bfr_c;
        ck.column_index_blob    = bfr_i;
        bfr += ck.bfr_size;
        bfr_c += ck.compressed_size;
        if (stats_granularity == statistics_freq::STATISTICS_COLUMN) {
          ck.column_index_size = column_index_buffer_size(&ck, column_index_truncate_length);
          bfr_i += ck.column_index_size;
        }
      }
    }
  }

  if (num_pages != 0) {
    init_encoder_pages(chunks,
                       col_desc,
                       {pages.data(), pages.size()},
                       comp_page_sizes,
                       (num_stats_bfr) ? page_stats.data() : nullptr,
                       (num_stats_bfr) ? frag_stats.data() : nullptr,
                       num_columns,
                       num_pages,
                       num_stats_bfr,
                       compression,
                       max_page_size_bytes,
                       max_page_size_rows,
                       stream);
  }

  // Check device write support for all chunks and initialize bounce_buffer.
  bool all_device_write   = true;
  uint32_t max_write_size = 0;
  std::optional<writer_compression_statistics> comp_stats;
  if (collect_compression_statistics) { comp_stats = writer_compression_statistics{}; }

  // Encode row groups in batches
  for (auto b = 0, r = 0; b < static_cast<size_type>(batch_list.size()); b++) {
    // Count pages in this batch
    auto const rnext               = r + batch_list[b];
    auto const first_page_in_batch = chunks[r][0].first_page;
    auto const first_page_in_next_batch =
      (rnext < num_rowgroups) ? chunks[rnext][0].first_page : num_pages;
    auto const pages_in_batch = first_page_in_next_batch - first_page_in_batch;

    encode_pages(
      chunks,
      {pages.data(), pages.size()},
      pages_in_batch,
      first_page_in_batch,
      batch_list[b],
      r,
      (stats_granularity == statistics_freq::STATISTICS_PAGE) ? page_stats.data() : nullptr,
      (stats_granularity != statistics_freq::STATISTICS_NONE) ? page_stats.data() + num_pages
                                                              : nullptr,
      (stats_granularity == statistics_freq::STATISTICS_COLUMN) ? page_stats.data() : nullptr,
      comp_stats,
      compression,
      column_index_truncate_length,
      stream);

    bool need_sync{false};

    for (; r < rnext; r++) {
      int p           = rg_to_part[r];
      int global_r    = global_rowgroup_base[p] + r - first_rg_in_part[p];
      auto& row_group = agg_meta->file(p).row_groups[global_r];

      for (auto i = 0; i < num_columns; i++) {
        auto const& ck          = chunks[r][i];
        auto const dev_bfr      = ck.is_compressed ? ck.compressed_bfr : ck.uncompressed_bfr;
        auto& column_chunk_meta = row_group.columns[i].meta_data;

        if (ck.is_compressed) { column_chunk_meta.codec = compression; }
        if (!out_sink[p]->is_device_write_preferred(ck.compressed_size)) {
          all_device_write = false;
        }
        max_write_size = std::max(max_write_size, ck.compressed_size);

        if (ck.ck_stat_size != 0) {
<<<<<<< HEAD
          std::vector<uint8_t> const stats_blob =
            cudf::detail::make_std_vector_sync(device_span<uint8_t const>(dev_bfr, ck.ck_stat_size), stream);
=======
          std::vector<uint8_t> const stats_blob = cudf::detail::make_std_vector_sync(
            device_span<uint8_t const>(dev_bfr, ck.ck_stat_size), stream);
>>>>>>> 4b7b6d59
          cudf::io::parquet::CompactProtocolReader cp(stats_blob.data(), stats_blob.size());
          cp.read(&column_chunk_meta.statistics);
          need_sync = true;
        }

        row_group.total_byte_size += ck.compressed_size;
        column_chunk_meta.total_uncompressed_size = ck.bfr_size;
        column_chunk_meta.total_compressed_size   = ck.compressed_size;
      }
    }

    // Sync before calling the next `encode_pages` which may alter the stats data.
    if (need_sync) { stream.synchronize(); }
  }

  auto bounce_buffer =
    cudf::detail::pinned_host_vector<uint8_t>(all_device_write ? 0 : max_write_size);

  return std::tuple{std::move(agg_meta),
                    std::move(pages),
                    std::move(chunks),
                    std::move(global_rowgroup_base),
                    std::move(first_rg_in_part),
                    std::move(batch_list),
                    std::move(rg_to_part),
                    std::move(comp_stats),
                    std::move(uncomp_bfr),
                    std::move(comp_bfr),
                    std::move(col_idx_bfr),
                    std::move(bounce_buffer)};
}

}  // namespace

writer::impl::impl(std::vector<std::unique_ptr<data_sink>> sinks,
                   parquet_writer_options const& options,
                   single_write_mode mode,
                   rmm::cuda_stream_view stream)
  : _stream(stream),
    _compression(to_parquet_compression(options.get_compression())),
    _max_row_group_size{options.get_row_group_size_bytes()},
    _max_row_group_rows{options.get_row_group_size_rows()},
    _max_page_size_bytes(max_page_bytes(_compression, options.get_max_page_size_bytes())),
    _max_page_size_rows(options.get_max_page_size_rows()),
    _stats_granularity(options.get_stats_level()),
    _dict_policy(options.get_dictionary_policy()),
    _max_dictionary_size(options.get_max_dictionary_size()),
    _max_page_fragment_size(options.get_max_page_fragment_size()),
    _int96_timestamps(options.is_enabled_int96_timestamps()),
    _column_index_truncate_length(options.get_column_index_truncate_length()),
    _kv_meta(options.get_key_value_metadata()),
    _single_write_mode(mode),
    _out_sink(std::move(sinks)),
    _compression_statistics{options.get_compression_statistics()}
{
  if (options.get_metadata()) {
    _table_meta = std::make_unique<table_input_metadata>(*options.get_metadata());
  }
  init_state();
}

writer::impl::impl(std::vector<std::unique_ptr<data_sink>> sinks,
                   chunked_parquet_writer_options const& options,
                   single_write_mode mode,
                   rmm::cuda_stream_view stream)
  : _stream(stream),
    _compression(to_parquet_compression(options.get_compression())),
    _max_row_group_size{options.get_row_group_size_bytes()},
    _max_row_group_rows{options.get_row_group_size_rows()},
    _max_page_size_bytes(max_page_bytes(_compression, options.get_max_page_size_bytes())),
    _max_page_size_rows(options.get_max_page_size_rows()),
    _stats_granularity(options.get_stats_level()),
    _dict_policy(options.get_dictionary_policy()),
    _max_dictionary_size(options.get_max_dictionary_size()),
    _max_page_fragment_size(options.get_max_page_fragment_size()),
    _int96_timestamps(options.is_enabled_int96_timestamps()),
    _column_index_truncate_length(options.get_column_index_truncate_length()),
    _kv_meta(options.get_key_value_metadata()),
    _single_write_mode(mode),
    _out_sink(std::move(sinks)),
    _compression_statistics{options.get_compression_statistics()}
{
  if (options.get_metadata()) {
    _table_meta = std::make_unique<table_input_metadata>(*options.get_metadata());
  }
  init_state();
}

writer::impl::~impl() { close(); }

void writer::impl::init_state()
{
  _current_chunk_offset.resize(_out_sink.size());
  // Write file header
  file_header_s fhdr;
  fhdr.magic = parquet_magic;
  for (auto& sink : _out_sink) {
    sink->host_write(&fhdr, sizeof(fhdr));
  }
  std::fill_n(_current_chunk_offset.begin(), _current_chunk_offset.size(), sizeof(file_header_s));
}

void writer::impl::update_compression_statistics(
  std::optional<writer_compression_statistics> const& compression_stats)
{
  if (compression_stats.has_value() and _compression_statistics != nullptr) {
    *_compression_statistics += compression_stats.value();
  }
}

void writer::impl::write(table_view const& input, std::vector<partition_info> const& partitions)
{
  _last_write_successful = false;
  CUDF_EXPECTS(not _closed, "Data has already been flushed to out and closed");

  if (not _table_meta) { _table_meta = std::make_unique<table_input_metadata>(input); }
  fill_table_meta(_table_meta);

  // All kinds of memory allocation and data compressions/encoding are performed here.
  // If any error occurs, such as out-of-memory exception, the internal state of the current
  // writer is still intact.
  [[maybe_unused]] auto [updated_agg_meta,
                         pages,
                         chunks,
                         global_rowgroup_base,
                         first_rg_in_part,
                         batch_list,
                         rg_to_part,
                         comp_stats,
                         uncomp_bfr,   // unused, but contains data for later write to sink
                         comp_bfr,     // unused, but contains data for later write to sink
                         col_idx_bfr,  // unused, but contains data for later write to sink
                         bounce_buffer] = [&] {
    try {
      return convert_table_to_parquet_data(*_table_meta,
                                           input,
                                           partitions,
                                           _kv_meta,
                                           _agg_meta,
                                           _max_page_fragment_size,
                                           _max_row_group_size,
                                           _max_page_size_bytes,
                                           _max_row_group_rows,
                                           _max_page_size_rows,
                                           _column_index_truncate_length,
                                           _stats_granularity,
                                           _compression,
                                           _compression_statistics != nullptr,
                                           _dict_policy,
                                           _max_dictionary_size,
                                           _single_write_mode,
                                           _int96_timestamps,
                                           _out_sink,
                                           _stream);
    } catch (...) {  // catch any exception type
      CUDF_LOG_ERROR(
        "Parquet writer encountered exception during processing. "
        "No data has been written to the sink.");
      throw;  // this throws the same exception
    }
  }();

  // Compression/encoding were all successful. Now write the intermediate results.
  write_parquet_data_to_sink(updated_agg_meta,
                             pages,
                             chunks,
                             global_rowgroup_base,
                             first_rg_in_part,
                             batch_list,
                             rg_to_part,
                             bounce_buffer);

  update_compression_statistics(comp_stats);

  _last_write_successful = true;
}

void writer::impl::write_parquet_data_to_sink(
  std::unique_ptr<aggregate_writer_metadata>& updated_agg_meta,
  device_span<gpu::EncPage const> pages,
  host_2dspan<gpu::EncColumnChunk const> chunks,
  host_span<size_t const> global_rowgroup_base,
  host_span<int const> first_rg_in_part,
  host_span<size_type const> batch_list,
  host_span<int const> rg_to_part,
  host_span<uint8_t> bounce_buffer)
{
  _agg_meta              = std::move(updated_agg_meta);
  auto const num_columns = chunks.size().second;

  for (auto b = 0, r = 0; b < static_cast<size_type>(batch_list.size()); b++) {
    auto const rnext = r + batch_list[b];
    std::vector<std::future<void>> write_tasks;

    for (; r < rnext; r++) {
      int const p        = rg_to_part[r];
      int const global_r = global_rowgroup_base[p] + r - first_rg_in_part[p];
      auto& row_group    = _agg_meta->file(p).row_groups[global_r];

      for (std::size_t i = 0; i < num_columns; i++) {
        auto const& ck     = chunks[r][i];
        auto const dev_bfr = ck.is_compressed ? ck.compressed_bfr : ck.uncompressed_bfr;

        // Skip the range [0, ck.ck_stat_size) since it has already been copied to host
        // and stored in _agg_meta before.
        if (_out_sink[p]->is_device_write_preferred(ck.compressed_size)) {
          write_tasks.push_back(_out_sink[p]->device_write_async(
            dev_bfr + ck.ck_stat_size, ck.compressed_size, _stream));
        } else {
          CUDF_EXPECTS(bounce_buffer.size() >= ck.compressed_size,
                       "Bounce buffer was not properly initialized.");
          CUDF_CUDA_TRY(cudaMemcpyAsync(bounce_buffer.data(),
                                        dev_bfr + ck.ck_stat_size,
                                        ck.compressed_size,
                                        cudaMemcpyDefault,
                                        _stream.value()));
          _stream.synchronize();
          _out_sink[p]->host_write(bounce_buffer.data(), ck.compressed_size);
        }

        auto& column_chunk_meta = row_group.columns[i].meta_data;
        column_chunk_meta.data_page_offset =
          _current_chunk_offset[p] + ((ck.use_dictionary) ? ck.dictionary_size : 0);
        column_chunk_meta.dictionary_page_offset =
          (ck.use_dictionary) ? _current_chunk_offset[p] : 0;
        _current_chunk_offset[p] += ck.compressed_size;
      }
    }
    for (auto const& task : write_tasks) {
      task.wait();
    }
  }

  if (_stats_granularity == statistics_freq::STATISTICS_COLUMN) {
    // need pages on host to create offset_indexes
    auto const h_pages = cudf::detail::make_host_vector_sync(pages, _stream);

    // add column and offset indexes to metadata
    for (auto b = 0, r = 0; b < static_cast<size_type>(batch_list.size()); b++) {
      auto const rnext   = r + batch_list[b];
      auto curr_page_idx = chunks[r][0].first_page;
      for (; r < rnext; r++) {
        int const p           = rg_to_part[r];
        int const global_r    = global_rowgroup_base[p] + r - first_rg_in_part[p];
        auto const& row_group = _agg_meta->file(p).row_groups[global_r];
        for (std::size_t i = 0; i < num_columns; i++) {
          gpu::EncColumnChunk const& ck = chunks[r][i];
          auto const& column_chunk_meta = row_group.columns[i].meta_data;

          // start transfer of the column index
          std::vector<uint8_t> column_idx;
          column_idx.resize(ck.column_index_size);
          CUDF_CUDA_TRY(cudaMemcpyAsync(column_idx.data(),
                                        ck.column_index_blob,
                                        ck.column_index_size,
                                        cudaMemcpyDefault,
                                        _stream.value()));

          // calculate offsets while the column index is transferring
          int64_t curr_pg_offset = column_chunk_meta.data_page_offset;

          OffsetIndex offset_idx;
          for (uint32_t pg = 0; pg < ck.num_pages; pg++) {
            auto const& enc_page = h_pages[curr_page_idx++];

            // skip dict pages
            if (enc_page.page_type != PageType::DATA_PAGE) { continue; }

            int32_t this_page_size = enc_page.hdr_size + enc_page.max_data_size;
            // first_row_idx is relative to start of row group
            PageLocation loc{curr_pg_offset, this_page_size, enc_page.start_row - ck.start_row};
            offset_idx.page_locations.push_back(loc);
            curr_pg_offset += this_page_size;
          }

          _stream.synchronize();
          _agg_meta->file(p).offset_indexes.emplace_back(std::move(offset_idx));
          _agg_meta->file(p).column_indexes.emplace_back(std::move(column_idx));
        }
      }
    }
  }
}

std::unique_ptr<std::vector<uint8_t>> writer::impl::close(
  std::vector<std::string> const& column_chunks_file_path)
{
  if (_closed) { return nullptr; }
  _closed = true;
  if (not _last_write_successful) { return nullptr; }
  for (size_t p = 0; p < _out_sink.size(); p++) {
    std::vector<uint8_t> buffer;
    CompactProtocolWriter cpw(&buffer);
    file_ender_s fendr;

    if (_stats_granularity == statistics_freq::STATISTICS_COLUMN) {
      auto& fmd = _agg_meta->file(p);

      // write column indices, updating column metadata along the way
      int chunkidx = 0;
      for (auto& r : fmd.row_groups) {
        for (auto& c : r.columns) {
          auto const& index     = fmd.column_indexes[chunkidx++];
          c.column_index_offset = _out_sink[p]->bytes_written();
          c.column_index_length = index.size();
          _out_sink[p]->host_write(index.data(), index.size());
        }
      }

      // write offset indices, updating column metadata along the way
      chunkidx = 0;
      for (auto& r : fmd.row_groups) {
        for (auto& c : r.columns) {
          auto const& offsets = fmd.offset_indexes[chunkidx++];
          buffer.resize(0);
          int32_t len           = cpw.write(offsets);
          c.offset_index_offset = _out_sink[p]->bytes_written();
          c.offset_index_length = len;
          _out_sink[p]->host_write(buffer.data(), buffer.size());
        }
      }
    }

    buffer.resize(0);
    fendr.footer_len = static_cast<uint32_t>(cpw.write(_agg_meta->get_metadata(p)));
    fendr.magic      = parquet_magic;
    _out_sink[p]->host_write(buffer.data(), buffer.size());
    _out_sink[p]->host_write(&fendr, sizeof(fendr));
    _out_sink[p]->flush();
  }

  // Optionally output raw file metadata with the specified column chunk file path
  if (column_chunks_file_path.size() > 0) {
    CUDF_EXPECTS(column_chunks_file_path.size() == _agg_meta->num_files(),
                 "Expected one column chunk path per output file");
    _agg_meta->set_file_paths(column_chunks_file_path);
    file_header_s fhdr = {parquet_magic};
    std::vector<uint8_t> buffer;
    CompactProtocolWriter cpw(&buffer);
    buffer.insert(buffer.end(),
                  reinterpret_cast<const uint8_t*>(&fhdr),
                  reinterpret_cast<const uint8_t*>(&fhdr) + sizeof(fhdr));
    file_ender_s fendr;
    fendr.magic      = parquet_magic;
    fendr.footer_len = static_cast<uint32_t>(cpw.write(_agg_meta->get_merged_metadata()));
    buffer.insert(buffer.end(),
                  reinterpret_cast<const uint8_t*>(&fendr),
                  reinterpret_cast<const uint8_t*>(&fendr) + sizeof(fendr));
    return std::make_unique<std::vector<uint8_t>>(std::move(buffer));
  } else {
    return {nullptr};
  }
  return nullptr;
}

// Forward to implementation
writer::writer(std::vector<std::unique_ptr<data_sink>> sinks,
               parquet_writer_options const& options,
               single_write_mode mode,
               rmm::cuda_stream_view stream)
  : _impl(std::make_unique<impl>(std::move(sinks), options, mode, stream))
{
}

writer::writer(std::vector<std::unique_ptr<data_sink>> sinks,
               chunked_parquet_writer_options const& options,
               single_write_mode mode,
               rmm::cuda_stream_view stream)
  : _impl(std::make_unique<impl>(std::move(sinks), options, mode, stream))
{
}

// Destructor within this translation unit
writer::~writer() = default;

// Forward to implementation
void writer::write(table_view const& table, std::vector<partition_info> const& partitions)
{
  _impl->write(
    table, partitions.empty() ? std::vector<partition_info>{{0, table.num_rows()}} : partitions);
}

// Forward to implementation
std::unique_ptr<std::vector<uint8_t>> writer::close(
  std::vector<std::string> const& column_chunks_file_path)
{
  return _impl->close(column_chunks_file_path);
}

std::unique_ptr<std::vector<uint8_t>> writer::merge_row_group_metadata(
  std::vector<std::unique_ptr<std::vector<uint8_t>>> const& metadata_list)
{
  std::vector<uint8_t> output;
  CompactProtocolWriter cpw(&output);
  FileMetaData md;

  md.row_groups.reserve(metadata_list.size());
  for (const auto& blob : metadata_list) {
    CompactProtocolReader cpreader(
      blob.get()->data(),
      std::max<size_t>(blob.get()->size(), sizeof(file_ender_s)) - sizeof(file_ender_s));
    cpreader.skip_bytes(sizeof(file_header_s));  // Skip over file header
    if (md.num_rows == 0) {
      cpreader.read(&md);
    } else {
      FileMetaData tmp;
      cpreader.read(&tmp);
      md.row_groups.insert(md.row_groups.end(),
                           std::make_move_iterator(tmp.row_groups.begin()),
                           std::make_move_iterator(tmp.row_groups.end()));
      md.num_rows += tmp.num_rows;
    }
  }
  // Reader doesn't currently populate column_order, so infer it here
  if (md.row_groups.size() != 0) {
    auto const is_valid_stats = [](auto const& stats) {
      return stats.max.size() != 0 || stats.min.size() != 0 || stats.null_count != -1 ||
             stats.distinct_count != -1 || stats.max_value.size() != 0 ||
             stats.min_value.size() != 0;
    };

    uint32_t num_columns = static_cast<uint32_t>(md.row_groups[0].columns.size());
    md.column_order_listsize =
      (num_columns > 0 && is_valid_stats(md.row_groups[0].columns[0].meta_data.statistics))
        ? num_columns
        : 0;
  }
  // Thrift-encode the resulting output
  file_header_s fhdr;
  file_ender_s fendr;
  fhdr.magic = parquet_magic;
  output.insert(output.end(),
                reinterpret_cast<const uint8_t*>(&fhdr),
                reinterpret_cast<const uint8_t*>(&fhdr) + sizeof(fhdr));
  fendr.footer_len = static_cast<uint32_t>(cpw.write(md));
  fendr.magic      = parquet_magic;
  output.insert(output.end(),
                reinterpret_cast<const uint8_t*>(&fendr),
                reinterpret_cast<const uint8_t*>(&fendr) + sizeof(fendr));
  return std::make_unique<std::vector<uint8_t>>(std::move(output));
}

}  // namespace parquet
}  // namespace detail
}  // namespace io
}  // namespace cudf<|MERGE_RESOLUTION|>--- conflicted
+++ resolved
@@ -1923,13 +1923,8 @@
         max_write_size = std::max(max_write_size, ck.compressed_size);
 
         if (ck.ck_stat_size != 0) {
-<<<<<<< HEAD
-          std::vector<uint8_t> const stats_blob =
-            cudf::detail::make_std_vector_sync(device_span<uint8_t const>(dev_bfr, ck.ck_stat_size), stream);
-=======
           std::vector<uint8_t> const stats_blob = cudf::detail::make_std_vector_sync(
             device_span<uint8_t const>(dev_bfr, ck.ck_stat_size), stream);
->>>>>>> 4b7b6d59
           cudf::io::parquet::CompactProtocolReader cp(stats_blob.data(), stats_blob.size());
           cp.read(&column_chunk_meta.statistics);
           need_sync = true;
