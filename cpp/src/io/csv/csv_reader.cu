/*
 * Copyright (c) 2018, NVIDIA CORPORATION.
 *
 * Licensed under the Apache License, Version 2.0 (the "License");
	 * you may not use this file except in compliance with the License.
 * You may obtain a copy of the License at
 *
 *     http://www.apache.org/licenses/LICENSE-2.0
 *
 * Unless required by applicable law or agreed to in writing, software
 * distributed under the License is distributed on an "AS IS" BASIS,
 * WITHOUT WARRANTIES OR CONDITIONS OF ANY KIND, either express or implied.
 * See the License for the specific language governing permissions and
 * limitations under the License.
 */

/**
 * @file csv-reader.cu  code to read csv data
 *
 * CSV Reader
 */


#include <cuda_runtime.h>

#include <algorithm>
#include <iostream>
#include <numeric>
#include <string>
#include <vector>

#include <stdio.h>
#include <stdlib.h>

#include <unistd.h>
#include <fcntl.h>
#include <sys/types.h>
#include <sys/stat.h>
#include <sys/mman.h>

#include <thrust/scan.h>
#include <thrust/reduce.h>
#include <thrust/device_ptr.h>
#include <thrust/execution_policy.h>

#include <thrust/host_vector.h>

#include "type_conversion.cuh"
#include "datetime_parser.cuh"

#include "cudf.h"
#include "utilities/error_utils.hpp"
#include "utilities/trie.cuh"
#include "utilities/type_dispatcher.hpp"
#include "utilities/cudf_utils.h" 

#include "rmm/rmm.h"
#include "rmm/thrust_rmm_allocator.h"
#include "io/comp/io_uncomp.h"

#include "io/utilities/parsing_utils.cuh"
#include "io/utilities/wrapper_utils.hpp"

using std::vector;
using std::string;

/**---------------------------------------------------------------------------*
 * @brief Struct used for internal parsing state
 *---------------------------------------------------------------------------**/
typedef struct raw_csv_ {
    char *				data;			// on-device: the raw unprocessed CSV data - loaded as a large char * array
    uint64_t*		recStart;		// on-device: Starting position of the records.

    ParseOptions        opts;			// options to control parsing behavior

    long				num_bytes;		// host: the number of bytes in the data
    long				num_bits;		// host: the number of 64-bit bitmaps (different than valid)
	gdf_size_type 		num_records;  	// host: number of records loaded into device memory, and then number of records to read
	// int				num_cols;		// host: number of columns
	int					num_active_cols;	// host: number of columns that will be return to user.
	int					num_actual_cols;	// host: number of columns in the file --- based on the number of columns in header
    vector<gdf_dtype>	dtypes;			// host: array of dtypes (since gdf_columns are not created until end)
    vector<string>		col_names;		// host: array of column names
    bool* 				h_parseCol;		// host   : array of booleans stating if column should be parsed in reading process: parseCol[x]=false means that the column x needs to be filtered out.
    bool* 				d_parseCol;		// device : array of booleans stating if column should be parsed in reading process: parseCol[x]=false means that the column x needs to be filtered out.

    long        byte_range_offset;  // offset into the data to start parsing
    long        byte_range_size;    // length of the data of interest to parse

    gdf_size_type header_row;       ///< host: Row index of the header
    gdf_size_type nrows;            ///< host: Number of rows to read. -1 for all rows
    gdf_size_type skiprows;         ///< host: Number of rows to skip from the start
    gdf_size_type skipfooter;       ///< host: Number of rows to skip from the end
    std::vector<char> header;       ///< host: Header row data, for parsing column names
    string prefix;                  ///< host: Prepended to column ID if there is no header or input column names

    rmm::device_vector<SerialTrieNode>	d_trueTrie;	// device: serialized trie of values to recognize as true
    rmm::device_vector<SerialTrieNode>	d_falseTrie;// device: serialized trie of values to recognize as false
    rmm::device_vector<SerialTrieNode>	d_naTrie;	// device: serialized trie of NA values
} raw_csv_t;

typedef struct column_data_ {
	unsigned long long countFloat;
	unsigned long long countDateAndTime;
	unsigned long long countString;
	unsigned long long countInt8;
	unsigned long long countInt16;
	unsigned long long countInt32;
	unsigned long long countInt64;
	gdf_size_type countNULL;
} column_data_t;

using string_pair = std::pair<const char*,size_t>;

//
//---------------create and process ---------------------------------------------
//
gdf_error parseArguments(csv_read_arg *args, raw_csv_t *csv);
// gdf_error getColNamesAndTypes(const char **col_names, const  char **dtypes, raw_csv_t *d);
gdf_error inferCompressionType(const char* compression_arg, const char* filepath, string& compression_type);
gdf_error getUncompressedHostData(const char* h_data, size_t num_bytes, 
	const string& compression, 
	vector<char>& h_uncomp_data);
gdf_error uploadDataToDevice(const char* h_uncomp_data, size_t h_uncomp_size, raw_csv_t * raw_csv);
gdf_dtype convertStringToDtype(std::string &dtype);

#define checkError(error, txt)  if ( error != GDF_SUCCESS) { std::cerr << "ERROR:  " << error <<  "  in "  << txt << std::endl;  return error; }

//
//---------------CUDA Kernel ---------------------------------------------
//

gdf_error launch_dataConvertColumns(raw_csv_t *raw_csv, void **d_gdf,
                                    gdf_valid_type **valid, gdf_dtype *d_dtypes,
                                    gdf_size_type *num_valid);
gdf_error launch_dataTypeDetection(raw_csv_t *raw_csv,
                                   column_data_t *d_columnData);

__global__ void convertCsvToGdf(char *csv, const ParseOptions opts,
                                gdf_size_type num_records, int num_columns,
                                bool *parseCol, uint64_t *recStart,
                                gdf_dtype *dtype, void **gdf_data,
                                gdf_valid_type **valid,
                                gdf_size_type *num_valid);
__global__ void dataTypeDetection(char *raw_csv, const ParseOptions opts,
                                  gdf_size_type num_records, int num_columns,
                                  bool *parseCol, uint64_t *recStart,
                                  column_data_t *d_columnData);

//
//---------------CUDA Valid (8 blocks of 8-bits) Bitmap Kernels ---------------------------------------------
//
__device__ long whichBitmap(long record) { return (record/8);  }
__device__ int whichBit(long record) { return (record % 8);  }

__inline__ __device__ void validAtomicOR(gdf_valid_type* address, gdf_valid_type val)
{
	int32_t *base_address = (int32_t*)((gdf_valid_type*)address - ((size_t)address & 3));
	int32_t int_val = (int32_t)val << (((size_t) address & 3) * 8);

	atomicOr(base_address, int_val);
}

__device__ void setBit(gdf_valid_type* address, int bit) {
	gdf_valid_type bitMask[8] 		= {1, 2, 4, 8, 16, 32, 64, 128};
	validAtomicOR(address, bitMask[bit]);
}


/**---------------------------------------------------------------------------*
 * @brief Estimates the maximum expected length or a row, based on the number 
 * of columns
 * 
 * If the number of columns is not available, it will return a value large 
 * enough for most use cases
 * 
 * @param[in] num_columns Number of columns in the CSV file (optional)
 * 
 * @return Estimated maximum size of a row, in bytes
 *---------------------------------------------------------------------------**/
 constexpr size_t calculateMaxRowSize(int num_columns=0) noexcept {
	constexpr size_t max_row_bytes = 16*1024; // 16KB
	constexpr size_t column_bytes = 64;
	constexpr size_t base_padding = 1024; // 1KB
	if (num_columns == 0){
		// Use flat size if the number of columns is not known
		return max_row_bytes;
	}
	else {
		// Expand the size based on the number of columns, if available
		return base_padding + num_columns * column_bytes; 
	}
}
/**
* @brief Removes the first and Last quote in the string
*/
string removeQuotes(string str, char quotechar) {
	// Exclude first and last quotation char
	const size_t first_quote = str.find(quotechar);
	if (first_quote != string::npos) {
		str.erase(first_quote, 1);
	}
	const size_t  last_quote = str.rfind(quotechar);
	if (last_quote != string::npos) {
		str.erase(last_quote, 1);
	}

	return str;
}

/**
 * @brief Parse the first row to set the column names in the raw_csv parameter 
 *
 * The first row can be either the header row, or the first data row
 *
 * @param[in,out] raw_csv Structure containing the csv parsing parameters
 * and intermediate results
 * 
 * @return gdf_error with error code on failure, otherwise GDF_SUCCESS
*/
gdf_error setColumnNamesFromCsv(raw_csv_t* raw_csv) {
	vector<char> first_row = raw_csv->header;
	// No header, read the first data row
	if (first_row.empty()) {
		uint64_t first_row_len{};
		// If file only contains one row, raw_csv->recStart[1] is not valid
		if (raw_csv->num_records > 1) {
			CUDA_TRY(cudaMemcpy(&first_row_len, raw_csv->recStart + 1, sizeof(uint64_t), cudaMemcpyDefault));
		}
		else {
			// File has one row - use the file size for the row size
			first_row_len = raw_csv->num_bytes / sizeof(char);
		}
		first_row.resize(first_row_len);
		CUDA_TRY(cudaMemcpy(first_row.data(), raw_csv->data, first_row_len * sizeof(char), cudaMemcpyDefault));
	}

	int num_cols = 0;

	bool quotation	= false;
	for (size_t pos = 0, prev = 0; pos < first_row.size(); ++pos) {
		// Flip the quotation flag if current character is a quotechar
		if(first_row[pos] == raw_csv->opts.quotechar) {
			quotation = !quotation;
		}
		// Check if end of a column/row
		else if (pos == first_row.size() - 1 ||
				 (!quotation && first_row[pos] == raw_csv->opts.delimiter)) {
			// This is the header, add the column name
			if (raw_csv->header_row >= 0) {
				// Include the current character, in case the line is not terminated
				int col_name_len = pos - prev + 1;
				// Exclude the delimiter/terminator is present
				if (first_row[pos] == raw_csv->opts.delimiter || first_row[pos] == raw_csv->opts.terminator) {
					--col_name_len;
				}
				// Also exclude '\r' character at the end of the column name if it's part of the terminator
				if (col_name_len > 0 &&
					raw_csv->opts.terminator == '\n' &&
					first_row[pos] == '\n' &&
					first_row[pos - 1] == '\r') {
					--col_name_len;
				}

				const string new_col_name(first_row.data() + prev, col_name_len);
				raw_csv->col_names.push_back(removeQuotes(new_col_name, raw_csv->opts.quotechar));
			}
			else {
				// This is the first data row, add the automatically generated name
				raw_csv->col_names.push_back(raw_csv->prefix + std::to_string(num_cols));
			}
			num_cols++;

			// Skip adjacent delimiters if delim_whitespace is set
			while (raw_csv->opts.multi_delimiter &&
				   pos < first_row.size() &&
				   first_row[pos] == raw_csv->opts.delimiter && 
				   first_row[pos + 1] == raw_csv->opts.delimiter) {
				++pos;
			}
			prev = pos + 1;
		}
	}
	return GDF_SUCCESS;
}

/**---------------------------------------------------------------------------*
 * @brief Updates the raw_csv_t object with the total number of rows and
 * quotation characters in the file
 *
 * Does not count the quotations if quotechar is set to '/0'.
 *
 * @param[in] h_data Pointer to the csv data in host memory
 * @param[in] h_size Size of the input data, in bytes
 * @param[in,out] raw_csv Structure containing the csv parsing parameters
 * and intermediate results
 *
 * @return gdf_error
 *---------------------------------------------------------------------------**/
gdf_error countRecordsAndQuotes(const char *h_data, size_t h_size, raw_csv_t *raw_csv) {
	vector<char> chars_to_count{raw_csv->opts.terminator};
	if (raw_csv->opts.quotechar != '\0') {
		chars_to_count.push_back(raw_csv->opts.quotechar);
	}

	raw_csv->num_records = countAllFromSet(h_data, h_size, chars_to_count);

	// If not starting at an offset, add an extra row to account for the first row in the file
	if (raw_csv->byte_range_offset == 0) {
		++raw_csv->num_records;
	}

	return GDF_SUCCESS;
}

/**---------------------------------------------------------------------------*
 * @brief Updates the raw_csv_t object with the offset of each row in the file
 * Also add positions of each quotation character in the file.
 *
 * Does not process the quotations if quotechar is set to '/0'.
 *
 * @param[in] h_data Pointer to the csv data in host memory
 * @param[in] h_size Size of the input data, in bytes
 * @param[in,out] raw_csv Structure containing the csv parsing parameters
 * and intermediate results
 *
 * @return gdf_error
 *---------------------------------------------------------------------------**/
gdf_error setRecordStarts(const char *h_data, size_t h_size, raw_csv_t *raw_csv) {
	// Allocate space to hold the record starting points
	const bool last_line_terminated = (h_data[h_size - 1] == raw_csv->opts.terminator);
	// If the last line is not terminated, allocate space for the EOF entry (added later)
	const gdf_size_type record_start_count = raw_csv->num_records + (last_line_terminated ? 0 : 1);
	RMM_TRY( RMM_ALLOC(&raw_csv->recStart, sizeof(uint64_t) * record_start_count, 0) ); 

	auto* find_result_ptr = raw_csv->recStart;
	if (raw_csv->byte_range_offset == 0) {
		find_result_ptr++;
		CUDA_TRY(cudaMemsetAsync(raw_csv->recStart, 0ull, sizeof(uint64_t)));
	}
	vector<char> chars_to_find{raw_csv->opts.terminator};
	if (raw_csv->opts.quotechar != '\0') {
		chars_to_find.push_back(raw_csv->opts.quotechar);
	}
	// Passing offset = 1 to return positions AFTER the found character
	findAllFromSet(h_data, h_size, chars_to_find, 1, find_result_ptr);

	// Previous kernel stores the record pinput_file.typeositions as encountered by all threads
	// Sort the record positions as subsequent processing may require filtering
	// certain rows or other processing on specific records
	thrust::sort(rmm::exec_policy()->on(0), raw_csv->recStart, raw_csv->recStart + raw_csv->num_records);

	// Currently, ignoring lineterminations within quotes is handled by recording
	// the records of both, and then filtering out the records that is a quotechar
	// or a linetermination within a quotechar pair. The future major refactoring
	// of csv_reader and its kernels will probably use a different tactic.
	if (raw_csv->opts.quotechar != '\0') {
		vector<uint64_t> h_rec_starts(raw_csv->num_records);
		const size_t rec_start_size = sizeof(uint64_t) * (h_rec_starts.size());
		CUDA_TRY( cudaMemcpy(h_rec_starts.data(), raw_csv->recStart, rec_start_size, cudaMemcpyDeviceToHost) );

		auto recCount = raw_csv->num_records;

		bool quotation = false;
		for (gdf_size_type i = 1; i < raw_csv->num_records; ++i) {
			if (h_data[h_rec_starts[i] - 1] == raw_csv->opts.quotechar) {
				quotation = !quotation;
				h_rec_starts[i] = raw_csv->num_bytes;
				recCount--;
			}
			else if (quotation) {
				h_rec_starts[i] = raw_csv->num_bytes;
				recCount--;
			}
		}

		CUDA_TRY( cudaMemcpy(raw_csv->recStart, h_rec_starts.data(), rec_start_size, cudaMemcpyHostToDevice) );
		thrust::sort(rmm::exec_policy()->on(0), raw_csv->recStart, raw_csv->recStart + raw_csv->num_records);
		raw_csv->num_records = recCount;
	}

	if (!last_line_terminated){
		// Add the EOF as the last record when the terminator is missing in the last line
		const uint64_t eof_offset = h_size;
		CUDA_TRY(cudaMemcpy(raw_csv->recStart + raw_csv->num_records, &eof_offset, sizeof(uint64_t), cudaMemcpyDefault));
		// Update the record count
		++raw_csv->num_records;
	}

	return GDF_SUCCESS;
}

/**---------------------------------------------------------------------------*
 * @brief Reads CSV-structured data and returns an array of gdf_columns.
 *
 * @param[in,out] args Structure containing input and output args
 *
 * @return gdf_error GDF_SUCCESS if successful, otherwise an error code.
 *---------------------------------------------------------------------------**/
gdf_error read_csv(csv_read_arg *args)
{
  gdf_error error = gdf_error::GDF_SUCCESS;

  std::vector<gdf_column_wrapper> columns;

	//-----------------------------------------------------------------------------
	// create the CSV data structure - this will be filled in as the CSV data is processed.
	// Done first to validate data types
	raw_csv_t * raw_csv = new raw_csv_t();
	// error = parseArguments(args, raw_csv);
	raw_csv->num_actual_cols	= args->num_cols;
	raw_csv->num_active_cols	= args->num_cols;
	raw_csv->num_records		= 0;

	raw_csv->header_row = args->header;
	raw_csv->skiprows = args->skiprows;
	raw_csv->skipfooter = args->skipfooter;
	raw_csv->nrows = args->nrows;
	raw_csv->prefix = args->prefix == nullptr ? "" : string(args->prefix);

	if (args->delim_whitespace) {
		raw_csv->opts.delimiter = ' ';
		raw_csv->opts.multi_delimiter = true;
	} else {
		raw_csv->opts.delimiter = args->delimiter;
		raw_csv->opts.multi_delimiter = false;
	}
	if (args->windowslinetermination) {
		raw_csv->opts.terminator = '\n';
	} else {
		raw_csv->opts.terminator = args->lineterminator;
	}
	if (args->quotechar != '\0' && args->quoting != QUOTE_NONE) {
		raw_csv->opts.quotechar = args->quotechar;
		raw_csv->opts.keepquotes = false;
		raw_csv->opts.doublequote = args->doublequote;
	} else {
		raw_csv->opts.quotechar = '\0';
		raw_csv->opts.keepquotes = true;
		raw_csv->opts.doublequote = false;
	}
	raw_csv->opts.skipblanklines = args->skip_blank_lines;
	raw_csv->opts.comment = args->comment;
	raw_csv->opts.dayfirst = args->dayfirst;
	raw_csv->opts.decimal = args->decimal;
	raw_csv->opts.thousands = args->thousands;
	if (raw_csv->opts.decimal == raw_csv->opts.delimiter) {
		checkError(GDF_INVALID_API_CALL, "Decimal point cannot be the same as the delimiter");
	}
	if (raw_csv->opts.thousands == raw_csv->opts.delimiter) {
		checkError(GDF_INVALID_API_CALL, "Thousands separator cannot be the same as the delimiter");
	}

	string compression_type;
	error = inferCompressionType(args->compression, args->filepath_or_buffer, compression_type);
	checkError(error, "call to inferCompressionType");

	raw_csv->byte_range_offset = args->byte_range_offset;
	raw_csv->byte_range_size = args->byte_range_size;
	if (raw_csv->byte_range_offset > 0 || raw_csv->byte_range_size > 0) {
		if (raw_csv->nrows >= 0 || raw_csv->skiprows > 0 || raw_csv->skipfooter > 0) {
			checkError(GDF_INVALID_API_CALL, 
				"Cannot manually limit rows to be read when using the byte range parameter");
		}
		if (compression_type != "none") {
			checkError(GDF_INVALID_API_CALL, 
				"Cannot read compressed input when using the byte range parameter");
		}
	}

	// Handle user-defined booleans values, whereby field data is substituted
	// with true/false values; CUDF booleans are int types of 0 or 1
	vector<string> true_values{"True", "TRUE"};
	if (args->true_values != nullptr && args->num_true_values > 0) {
		for (int i = 0; i < args->num_true_values; ++i) {
			true_values.emplace_back(args->true_values[i]);
		}
	}
	raw_csv->d_trueTrie = createSerializedTrie(true_values);
	raw_csv->opts.trueValuesTrie = raw_csv->d_trueTrie.data().get();

	vector<string> false_values{"False", "FALSE"};
	if (args->false_values != nullptr && args->num_false_values > 0) {
		for (int i = 0; i < args->num_false_values; ++i) {
			false_values.emplace_back(args->false_values[i]);
		}
	}
	raw_csv->d_falseTrie = createSerializedTrie(false_values);
	raw_csv->opts.falseValuesTrie = raw_csv->d_falseTrie.data().get();

	if (args->na_filter && 
		(args->keep_default_na || (args->na_values != nullptr && args->num_na_values > 0))) {
		vector<string> na_values{
			"#N/A", "#N/A N/A", "#NA", "-1.#IND", 
			"-1.#QNAN", "-NaN", "-nan", "1.#IND", 
			"1.#QNAN", "N/A", "NA", "NULL", 
			"NaN", "n/a", "nan", "null"};
		if(!args->keep_default_na){
			na_values.clear();
		}

		if (args->na_values != nullptr && args->num_na_values > 0) {
			for (int i = 0; i < args->num_na_values; ++i) {
				na_values.emplace_back(args->na_values[i]);
			}
		}

		raw_csv->d_naTrie = createSerializedTrie(na_values);
		raw_csv->opts.naValuesTrie = raw_csv->d_naTrie.data().get();
	}

	//-----------------------------------------------------------------------------
	// memory map in the data
	void * 	map_data = NULL;
	size_t	map_size = 0;
	size_t	map_offset = 0;
	int fd = 0;
	if (args->input_data_form == gdf_csv_input_form::FILE_PATH)
	{
		fd = open(args->filepath_or_buffer, O_RDONLY );
		if (fd < 0) 		{ close(fd); checkError(GDF_FILE_ERROR, "Error opening file"); }

		struct stat st{};
		if (fstat(fd, &st)) { close(fd); checkError(GDF_FILE_ERROR, "cannot stat file");   }
	
		const auto file_size = st.st_size;
		const auto page_size = sysconf(_SC_PAGESIZE);

		if (args->byte_range_offset >= (size_t)file_size) { 
			close(fd); 
			checkError(GDF_INVALID_API_CALL, "The byte_range offset is larger than the file size");
		}

		// Have to align map offset to page size
		map_offset = (args->byte_range_offset/page_size)*page_size;

		// Set to rest-of-the-file size, will reduce based on the byte range size
		raw_csv->num_bytes = map_size = file_size - map_offset;

		// Include the page padding in the mapped size
		const size_t page_padding = args->byte_range_offset - map_offset;
		const size_t padded_byte_range_size = raw_csv->byte_range_size + page_padding;

		if (raw_csv->byte_range_size != 0 && padded_byte_range_size < map_size) {
			// Need to make sure that w/ padding we don't overshoot the end of file
			map_size = min(padded_byte_range_size + calculateMaxRowSize(args->num_cols), map_size);

		}

		// Ignore page padding for parsing purposes
		raw_csv->num_bytes = map_size - page_padding;

		map_data = mmap(0, map_size, PROT_READ, MAP_PRIVATE, fd, map_offset);
	
		if (map_data == MAP_FAILED || map_size==0) { close(fd); checkError(GDF_C_ERROR, "Error mapping file"); }
	}
	else if (args->input_data_form == gdf_csv_input_form::HOST_BUFFER)
	{
		map_data = (void *)args->filepath_or_buffer;
		raw_csv->num_bytes = map_size = args->buffer_size;
	}
	else { checkError(GDF_C_ERROR, "invalid input type"); }

	const char* h_uncomp_data;
	size_t h_uncomp_size = 0;
	// Used when the input data is compressed, to ensure the allocated uncompressed data is freed
	vector<char> h_uncomp_data_owner;
	if (compression_type == "none") {
		// Do not use the owner vector here to avoid copying the whole file to the heap
		h_uncomp_data = (const char*)map_data + (args->byte_range_offset - map_offset);
		h_uncomp_size = raw_csv->num_bytes;
	}
	else {
		error = getUncompressedHostData( (const char *)map_data, map_size, compression_type, h_uncomp_data_owner);
		checkError(error, "call to getUncompressedHostData");
		h_uncomp_data = h_uncomp_data_owner.data();
		h_uncomp_size = h_uncomp_data_owner.size();
	}
	assert(h_uncomp_data != nullptr);
	assert(h_uncomp_size != 0);

	error = countRecordsAndQuotes(h_uncomp_data, h_uncomp_size, raw_csv);
	checkError(error, "call to count the number of rows");

	error = setRecordStarts(h_uncomp_data, h_uncomp_size, raw_csv);
	checkError(error, "call to store the row offsets");

	error = uploadDataToDevice(h_uncomp_data, h_uncomp_size, raw_csv);
	checkError(error, "call to upload the CSV data to the device");

	//-----------------------------------------------------------------------------
	//-- Populate the header

	// Check if the user gave us a list of column names
	if(args->names == nullptr) {

		error = setColumnNamesFromCsv(raw_csv);
		if (error != GDF_SUCCESS) {
			return error;
		}
		const int h_num_cols = raw_csv->col_names.size();

		// Allocating a boolean array that will use to state if a column needs to read or filtered.
		raw_csv->h_parseCol = (bool*)malloc(sizeof(bool) * (h_num_cols));
		RMM_TRY( RMM_ALLOC((void**)&raw_csv->d_parseCol,(sizeof(bool) * (h_num_cols)),0 ) );
		for (int i = 0; i<h_num_cols; i++)
			raw_csv->h_parseCol[i]=true;
		
		// Rename empty column names to "Unnamed: col_index"
		for (size_t col_idx = 0; col_idx < raw_csv->col_names.size(); ++col_idx) {
			if (raw_csv->col_names[col_idx].empty()) {
				raw_csv->col_names[col_idx] = string("Unnamed: ") + std::to_string(col_idx);
			}
		}

		int h_dup_cols_removed = 0;
		// Looking for duplicates
		for (auto it = raw_csv->col_names.begin(); it != raw_csv->col_names.end(); it++){
			bool found_dupe = false;
			for (auto it2 = (it+1); it2 != raw_csv->col_names.end(); it2++){
				if (*it==*it2){
					found_dupe=true;
					break;
				}
			}
			if(found_dupe){
				int count=1;
				for (auto it2 = (it+1); it2 != raw_csv->col_names.end(); it2++){
					if (*it==*it2){
						if(args->mangle_dupe_cols){
							// Replace all the duplicates of column X with X.1,X.2,... First appearance stays as X.
							std::string newColName  = *it2;
							newColName += "." + std::to_string(count); 
							count++;
							*it2 = newColName;							
						} else{
							// All duplicate fields will be ignored.
							int pos=std::distance(raw_csv->col_names.begin(), it2);
							raw_csv->h_parseCol[pos]=false;
							h_dup_cols_removed++;
						}
					}
				}
			}
		}

		raw_csv->num_actual_cols = h_num_cols;							// Actual number of columns in the CSV file
		raw_csv->num_active_cols = h_num_cols-h_dup_cols_removed;		// Number of fields that need to be processed based on duplicatation fields

		CUDA_TRY(cudaMemcpy(raw_csv->d_parseCol, raw_csv->h_parseCol, sizeof(bool) * (h_num_cols), cudaMemcpyHostToDevice));
	}
	else {
		raw_csv->h_parseCol = (bool*)malloc(sizeof(bool) * (args->num_cols));
		RMM_TRY( RMM_ALLOC((void**)&raw_csv->d_parseCol,(sizeof(bool) * (args->num_cols)),0 ) );

		for (int i = 0; i<raw_csv->num_actual_cols; i++){
			raw_csv->h_parseCol[i]=true;
			std::string col_name 	= args->names[i];
			raw_csv->col_names.push_back(col_name);

		}
		CUDA_TRY(cudaMemcpy(raw_csv->d_parseCol, raw_csv->h_parseCol, sizeof(bool) * (args->num_cols), cudaMemcpyHostToDevice));
	}

	// User can give
	if (args->use_cols_int!=NULL || args->use_cols_char!=NULL){
		if(args->use_cols_int!=NULL){
			for (int i = 0; i<raw_csv->num_actual_cols; i++)
				raw_csv->h_parseCol[i]=false;
			for(int i=0; i < args->use_cols_int_len; i++){
				int pos = args->use_cols_int[i];
				raw_csv->h_parseCol[pos]=true;
			}
			raw_csv->num_active_cols = args->use_cols_int_len;
		}else{
			for (int i = 0; i<raw_csv->num_actual_cols; i++)
				raw_csv->h_parseCol[i]=false;
			int countFound=0;
			for(int i=0; i < args->use_cols_char_len; i++){
				std::string colName(args->use_cols_char[i]);
				for (auto it = raw_csv->col_names.begin(); it != raw_csv->col_names.end(); it++){
					if(colName==*it){
						countFound++;
						int pos=std::distance(raw_csv->col_names.begin(), it);
						raw_csv->h_parseCol[pos]=true;
						break;
					}
				}
			}
			raw_csv->num_active_cols = countFound;
		}
		CUDA_TRY(cudaMemcpy(raw_csv->d_parseCol, raw_csv->h_parseCol, sizeof(bool) * (raw_csv->num_actual_cols), cudaMemcpyHostToDevice));
	}


	//-----------------------------------------------------------------------------
	//---  done with host data
	if (args->input_data_form == gdf_csv_input_form::FILE_PATH)
	{
		close(fd);
		munmap(map_data, map_size);
	}


	//-----------------------------------------------------------------------------
	//--- Auto detect types of the vectors

	if(args->dtype==NULL){
		if (raw_csv->num_records == 0) {
			checkError(GDF_INVALID_API_CALL, "read_csv: no data available for data type inference");
		}

		column_data_t *d_ColumnData,*h_ColumnData;

		h_ColumnData = (column_data_t*)malloc(sizeof(column_data_t) * (raw_csv->num_active_cols));
		RMM_TRY( RMM_ALLOC((void**)&d_ColumnData,(sizeof(column_data_t) * (raw_csv->num_active_cols)),0 ) );

		CUDA_TRY( cudaMemset(d_ColumnData,	0, 	(sizeof(column_data_t) * (raw_csv->num_active_cols)) ) ) ;

		launch_dataTypeDetection(raw_csv, d_ColumnData);

		CUDA_TRY( cudaMemcpy(h_ColumnData,d_ColumnData, sizeof(column_data_t) * (raw_csv->num_active_cols), cudaMemcpyDeviceToHost));

	    vector<gdf_dtype>	d_detectedTypes;			// host: array of dtypes (since gdf_columns are not created until end)

		raw_csv->dtypes.clear();

		for(int col = 0; col < raw_csv->num_active_cols; col++){
			unsigned long long countInt = h_ColumnData[col].countInt8+h_ColumnData[col].countInt16+
										  h_ColumnData[col].countInt32+h_ColumnData[col].countInt64;

			if (h_ColumnData[col].countNULL == raw_csv->num_records){
				d_detectedTypes.push_back(GDF_INT8); // Entire column is NULL. Allocating the smallest amount of memory
			} else if(h_ColumnData[col].countString>0L){
				d_detectedTypes.push_back(GDF_STRING); // For auto-detection, we are currently not supporting strings.
			} else if(h_ColumnData[col].countDateAndTime>0L){
				d_detectedTypes.push_back(GDF_DATE64);
			} else if(h_ColumnData[col].countFloat > 0L  ||  
				(h_ColumnData[col].countFloat==0L && countInt >0L && h_ColumnData[col].countNULL >0L) ) {
				// The second condition has been added to conform to PANDAS which states that a colum of 
				// integers with a single NULL record need to be treated as floats.
				d_detectedTypes.push_back(GDF_FLOAT64);
			}
			else { 
				d_detectedTypes.push_back(GDF_INT64);
			}
		}

		raw_csv->dtypes=d_detectedTypes;

		free(h_ColumnData);
		RMM_TRY( RMM_FREE( d_ColumnData, 0 ) );
	}
	else{
		for ( int x = 0; x < raw_csv->num_actual_cols; x++) {

			std::string temp_type 	= args->dtype[x];
			gdf_dtype col_dtype		= convertStringToDtype( temp_type );

			if (col_dtype == GDF_invalid)
				return GDF_UNSUPPORTED_DTYPE;

			raw_csv->dtypes.push_back(col_dtype);
		}
	}

<<<<<<< HEAD
  // Alloc output; columns' data memory is still expected for empty dataframe
  for (int col = 0, active_col = 0; col < raw_csv->num_actual_cols; ++col) {
    if (raw_csv->h_parseCol[col]) {
      columns.emplace_back(raw_csv->num_records, raw_csv->dtypes[active_col],
                           gdf_dtype_extra_info{TIME_UNIT_NONE, nullptr},
                           raw_csv->col_names[col]);
      CUDF_EXPECTS(columns.back().allocate() == GDF_SUCCESS, "Cannot allocate columns");
      active_col++;
=======

	//-----------------------------------------------------------------------------
	//--- allocate space for the results
	gdf_column **cols = (gdf_column **)malloc( sizeof(gdf_column *) * raw_csv->num_active_cols);

	void **d_data,**h_data;
	gdf_valid_type **d_valid,**h_valid;
    unsigned long long	*d_valid_count;
	gdf_dtype *d_dtypes,*h_dtypes;





	h_dtypes 		= (gdf_dtype*)malloc (	sizeof(gdf_dtype)* (raw_csv->num_active_cols));
	h_data 			= (void**)malloc (	sizeof(void*)* (raw_csv->num_active_cols));
	h_valid 		= (gdf_valid_type**)malloc (	sizeof(gdf_valid_type*)* (raw_csv->num_active_cols));

	RMM_TRY( RMM_ALLOC((void**)&d_dtypes, 		(sizeof(gdf_dtype) 			* raw_csv->num_active_cols), 0 ) );
	RMM_TRY( RMM_ALLOC((void**)&d_data, 		(sizeof(void *)				* raw_csv->num_active_cols), 0 ) );
	RMM_TRY( RMM_ALLOC((void**)&d_valid, 		(sizeof(gdf_valid_type *)	* raw_csv->num_active_cols), 0 ) );
	RMM_TRY( RMM_ALLOC((void**)&d_valid_count, 	(sizeof(unsigned long long) * raw_csv->num_active_cols), 0 ) );
	CUDA_TRY( cudaMemset(d_valid_count,	0, 		(sizeof(unsigned long long)	* raw_csv->num_active_cols)) );


	int stringColCount=0;
	for (int col = 0; col < raw_csv->num_active_cols; col++) {
		if(raw_csv->dtypes[col]==gdf_dtype::GDF_STRING)
			stringColCount++;
	}

	string_pair **h_str_cols = NULL, **d_str_cols = NULL;

	if (stringColCount > 0 ) {
		h_str_cols = (string_pair**) malloc ((sizeof(string_pair *)	* stringColCount));
		RMM_TRY( RMM_ALLOC((void**)&d_str_cols, 	(sizeof(string_pair *)		* stringColCount), 0) );

		for (int col = 0; col < stringColCount; col++) {
			RMM_TRY( RMM_ALLOC((void**)(h_str_cols + col), sizeof(string_pair) * (raw_csv->num_records), 0) );
		}

		CUDA_TRY(cudaMemcpy(d_str_cols, h_str_cols, sizeof(string_pair *)	* stringColCount, cudaMemcpyHostToDevice));
	}

	for (int acol = 0,col=-1; acol < raw_csv->num_actual_cols; acol++) {
		if(raw_csv->h_parseCol[acol]==false)
			continue;
		col++;

		gdf_column *gdf = (gdf_column *)malloc(sizeof(gdf_column) * 1);

		gdf->size		= raw_csv->num_records;
		// dtype when inferred only contain the active columns, if user specified
		// it contains all actual columns
		if (args->dtype==NULL) {
			gdf->dtype	= raw_csv->dtypes[col];
		} else {
			gdf->dtype	= raw_csv->dtypes[acol];
		}
		gdf->null_count	= 0;						// will be filled in later

		//--- column name
		std::string str = raw_csv->col_names[acol];
		int len = str.length() + 1;
		gdf->col_name = (char *)malloc(sizeof(char) * len);
		memcpy(gdf->col_name, str.c_str(), len);
		gdf->col_name[len -1] = '\0';

		error = allocateGdfDataSpace(gdf);
		if (error != GDF_SUCCESS) {
			return error;
		}

		cols[col] 		= gdf;
		h_dtypes[col] 	= gdf->dtype;
		h_data[col] 	= gdf->data;
		h_valid[col] 	= gdf->valid;
>>>>>>> abb9fc81
    }
  }

  // Convert CSV input into cuDF output
  if (raw_csv->num_records != 0) {
    thrust::host_vector<gdf_dtype> h_dtypes(raw_csv->num_active_cols);
    thrust::host_vector<void*> h_data(raw_csv->num_active_cols);
    thrust::host_vector<gdf_valid_type*> h_valid(raw_csv->num_active_cols);

    for (int i = 0; i < raw_csv->num_active_cols; ++i) {
      h_dtypes[i] = columns[i]->dtype;
      h_data[i] = columns[i]->data;
      h_valid[i] = columns[i]->valid;
    }

    rmm::device_vector<gdf_dtype> d_dtypes = h_dtypes;
    rmm::device_vector<void*> d_data = h_data;
    rmm::device_vector<gdf_valid_type*> d_valid = h_valid;
    rmm::device_vector<gdf_size_type> d_valid_counts(raw_csv->num_active_cols, 0);

    CUDF_EXPECTS(
        launch_dataConvertColumns(raw_csv, d_data.data().get(),
                                  d_valid.data().get(), d_dtypes.data().get(),
                                  d_valid_counts.data().get()) == GDF_SUCCESS,
        "Cannot convert CSV data to cuDF columns");
    CUDA_TRY(cudaStreamSynchronize(0));

    thrust::host_vector<gdf_size_type> h_valid_counts = d_valid_counts;
    for (int i = 0; i < raw_csv->num_active_cols; ++i) {
      columns[i]->null_count = columns[i]->size - h_valid_counts[i];
    }
  }
  free(raw_csv->h_parseCol);
  RMM_TRY(RMM_FREE(raw_csv->recStart, 0));
  RMM_TRY(RMM_FREE(raw_csv->d_parseCol, 0));

  // Transfer ownership to raw pointer output arguments
  args->data = (gdf_column **)malloc(sizeof(gdf_column *) * raw_csv->num_active_cols);
  for (int i = 0; i < raw_csv->num_active_cols; ++i) {
    args->data[i] = columns[i].release();

    if (args->data[i]->dtype == GDF_STRING) {
      auto str_list = static_cast<string_pair *>(args->data[i]->data);
      auto str_data = NVStrings::create_from_index(str_list, args->data[i]->size);
      RMM_TRY(RMM_FREE(std::exchange(args->data[i]->data, str_data), 0));

      // PANDAS' default behavior of enabling doublequote for two consecutive
      // quotechars in quoted fields results in reduction to a single quotechar
      if ((raw_csv->opts.quotechar != '\0') &&
          (raw_csv->opts.doublequote == true)) {
        const std::string quotechar(1, raw_csv->opts.quotechar);
        const std::string doublequotechar(2, raw_csv->opts.quotechar);
        args->data[i]->data = str_data->replace(doublequotechar.c_str(), quotechar.c_str());
        NVStrings::destroy(str_data);
      }
    }
  }
  args->num_cols_out = raw_csv->num_active_cols;
  args->num_rows_out = raw_csv->num_records;

  RMM_TRY(RMM_FREE(raw_csv->data, 0));
  delete raw_csv;

  return error;
}



/*
 * What is passed in is the data type as a string, need to convert that into gdf_dtype enum
 */
gdf_dtype convertStringToDtype(std::string &dtype) {

	if (dtype.compare( "str") == 0) 		return GDF_STRING;
	if (dtype.compare( "date") == 0) 		return GDF_DATE64;
	if (dtype.compare( "date32") == 0) 		return GDF_DATE32;
	if (dtype.compare( "date64") == 0) 		return GDF_DATE64;
	if (dtype.compare( "timestamp") == 0)	return GDF_TIMESTAMP;
	if (dtype.compare( "category") == 0) 	return GDF_CATEGORY;
	if (dtype.compare( "float") == 0)		return GDF_FLOAT32;
	if (dtype.compare( "float32") == 0)		return GDF_FLOAT32;
	if (dtype.compare( "float64") == 0)		return GDF_FLOAT64;
	if (dtype.compare( "double") == 0)		return GDF_FLOAT64;
	if (dtype.compare( "short") == 0)		return GDF_INT16;
	if (dtype.compare( "int") == 0)			return GDF_INT32;
	if (dtype.compare( "int32") == 0)		return GDF_INT32;
	if (dtype.compare( "int64") == 0)		return GDF_INT64;
	if (dtype.compare( "long") == 0)		return GDF_INT64;

	return GDF_invalid;
}


/**---------------------------------------------------------------------------*
 * @brief Infer the compression type from the compression parameter and 
 * the input file name
 * 
 * Returns "none" if the input is not compressed.
 * 
 * @param[in] compression_arg Input string that is potentially describing 
 * the compression type. Can also be nullptr, "none", or "infer"
 * @param[in] filepath path + name of the input file
 * @param[out] compression_type String describing the inferred compression type
 * 
 * @return gdf_error with error code on failure, otherwise GDF_SUCCESS
 *---------------------------------------------------------------------------**/
gdf_error inferCompressionType(const char* compression_arg, const char* filepath, string& compression_type)
{
	if (compression_arg && 0 == strcasecmp(compression_arg, "none")) {
		compression_arg = nullptr;
	}
	if (compression_arg && 0 == strcasecmp(compression_arg, "infer"))
	{
		const char *file_ext = strrchr(filepath, '.');
		compression_arg = nullptr;
		if (file_ext)
		{
			if (!strcasecmp(file_ext, ".gz"))
				compression_arg = "gzip";
			else if (!strcasecmp(file_ext, ".zip"))
				compression_arg = "zip";
			else if (!strcasecmp(file_ext, ".bz2"))
				compression_arg = "bz2";
			else if (!strcasecmp(file_ext, ".xz"))
				compression_arg = "xz";
			else {
				// TODO: return error here
			}
		}
	}
	compression_type = compression_arg == nullptr? "none":string(compression_arg);
	
	return GDF_SUCCESS;
}


/**---------------------------------------------------------------------------*
 * @brief Uncompresses the input data and stores the allocated result into 
 * a vector.
 * 
 * @param[in] h_data Pointer to the csv data in host memory
 * @param[in] num_bytes Size of the input data, in bytes
 * @param[in] compression String describing the compression type
 * @param[out] h_uncomp_data Vector containing the output uncompressed data
 * 
 * @return gdf_error with error code on failure, otherwise GDF_SUCCESS
 *---------------------------------------------------------------------------**/
gdf_error getUncompressedHostData(const char* h_data, size_t num_bytes, const string& compression, vector<char>& h_uncomp_data) 
{	
	int comp_type = IO_UNCOMP_STREAM_TYPE_INFER;
	if (compression == "gzip")
		comp_type = IO_UNCOMP_STREAM_TYPE_GZIP;
	else if (compression == "zip")
		comp_type = IO_UNCOMP_STREAM_TYPE_ZIP;
	else if (compression == "bz2")
		comp_type = IO_UNCOMP_STREAM_TYPE_BZIP2;
	else if (compression == "xz")
		comp_type = IO_UNCOMP_STREAM_TYPE_XZ;

	return io_uncompress_single_h2d(h_data, num_bytes, comp_type, h_uncomp_data);
}


/**---------------------------------------------------------------------------*
 * @brief Uploads the relevant segment of the input csv data onto the GPU.
 * 
 * Only rows that need to be read are copied to the GPU, based on parameters
 * like nrows, skipheader, skipfooter.
 * Also updates the array of record starts to match the device data offset.
 * 
 * @param[in] h_uncomp_data Pointer to the uncompressed csv data in host memory
 * @param[in] h_uncomp_size Size of the input data, in bytes
 * @param[in,out] raw_csv Structure containing the csv parsing parameters
 * and intermediate results
 * 
 * @return gdf_error with error code on failure, otherwise GDF_SUCCESS
 *---------------------------------------------------------------------------**/
gdf_error uploadDataToDevice(const char *h_uncomp_data, size_t h_uncomp_size,
                             raw_csv_t *raw_csv) {

  // Exclude the rows that are to be skipped from the start
  GDF_REQUIRE(raw_csv->num_records > raw_csv->skiprows, GDF_INVALID_API_CALL);
  const auto first_row = raw_csv->skiprows;
  raw_csv->num_records = raw_csv->num_records - first_row;

  std::vector<uint64_t> h_rec_starts(raw_csv->num_records);
  CUDA_TRY(cudaMemcpy(h_rec_starts.data(), raw_csv->recStart + first_row,
                      sizeof(uint64_t) * h_rec_starts.size(),
                      cudaMemcpyDefault));

  // Trim lines that are outside range, but keep one greater for the end offset
  if (raw_csv->byte_range_size != 0) {
    auto it = h_rec_starts.end() - 1;
    while (it >= h_rec_starts.begin() &&
           *it > uint64_t(raw_csv->byte_range_size)) {
      --it;
    }
    if ((it + 2) < h_rec_starts.end()) {
      h_rec_starts.erase(it + 2, h_rec_starts.end());
    }
  }

  // Discard only blank lines, only fully comment lines, or both.
  // If only handling one of them, ensure it doesn't match against \0 as we do
  // not want certain scenarios to be filtered out (end-of-file)
  if (raw_csv->opts.skipblanklines || raw_csv->opts.comment != '\0') {
    const auto match1 = raw_csv->opts.skipblanklines ? raw_csv->opts.terminator
                                                     : raw_csv->opts.comment;
    const auto match2 = raw_csv->opts.comment != '\0' ? raw_csv->opts.comment
                                                      : match1;
    h_rec_starts.erase(
        std::remove_if(h_rec_starts.begin(), h_rec_starts.end(),
                       [&](uint64_t i) {
                         return (h_uncomp_data[i] == match1 ||
                                 h_uncomp_data[i] == match2);
                       }),
        h_rec_starts.end());
  }

  raw_csv->num_records = h_rec_starts.size();

  // Exclude the rows before the header row (inclusive)
  // But copy the header data for parsing the column names later (if necessary)
  if (raw_csv->header_row >= 0) {
    raw_csv->header.assign(
        h_uncomp_data + h_rec_starts[raw_csv->header_row],
        h_uncomp_data + h_rec_starts[raw_csv->header_row + 1]);
    h_rec_starts.erase(h_rec_starts.begin(),
                       h_rec_starts.begin() + raw_csv->header_row + 1);
    raw_csv->num_records = h_rec_starts.size();
  }

  // Exclude the rows that exceed past the requested number
  if (raw_csv->nrows >= 0 && raw_csv->nrows < raw_csv->num_records) {
    h_rec_starts.resize(raw_csv->nrows + 1);    // include end offset
    raw_csv->num_records = h_rec_starts.size();
  }

  // Exclude the rows that are to be skipped from the end
  if (raw_csv->skipfooter > 0) {
    h_rec_starts.resize(h_rec_starts.size() - raw_csv->skipfooter);
    raw_csv->num_records = h_rec_starts.size();
  }

  // Check that there is actual data to parse
  GDF_REQUIRE(raw_csv->num_records > 0, GDF_INVALID_API_CALL);

  const auto start_offset = h_rec_starts.front();
  const auto end_offset = h_rec_starts.back();
  raw_csv->num_bytes = end_offset - start_offset;
  assert(raw_csv->num_bytes <= h_uncomp_size);
  raw_csv->num_bits = (raw_csv->num_bytes + 63) / 64;

  // Resize and upload the rows of interest
  RMM_TRY(RMM_REALLOC(&raw_csv->recStart,
                      sizeof(uint64_t) * raw_csv->num_records, 0));
  CUDA_TRY(cudaMemcpy(raw_csv->recStart, h_rec_starts.data(),
                      sizeof(uint64_t) * raw_csv->num_records,
                      cudaMemcpyDefault));

  // Upload the raw data that is within the rows of interest
  RMM_TRY(RMM_ALLOC(&raw_csv->data, raw_csv->num_bytes, 0));
  CUDA_TRY(cudaMemcpy(raw_csv->data, h_uncomp_data + start_offset,
                      raw_csv->num_bytes, cudaMemcpyHostToDevice));

  // Adjust row start positions to account for the data subcopy
  thrust::transform(rmm::exec_policy()->on(0), raw_csv->recStart,
                    raw_csv->recStart + raw_csv->num_records,
                    thrust::make_constant_iterator(start_offset),
                    raw_csv->recStart, thrust::minus<uint64_t>());

  // The array of row offsets includes EOF
  // reduce the number of records by one to exclude it from the row count
  raw_csv->num_records--;

  return GDF_SUCCESS;
}

//----------------------------------------------------------------------------------------------------------------
//				CUDA Kernels
//----------------------------------------------------------------------------------------------------------------

/**---------------------------------------------------------------------------*
 * @brief Helper function to setup and launch CSV parsing CUDA kernel.
 * 
 * @param[in,out] raw_csv The metadata for the CSV data
 * @param[out] gdf The output column data
 * @param[out] valid The bitmaps indicating whether column fields are valid
 * @param[out] str_cols The start/end offsets for string data types
 * @param[out] num_valid The numbers of valid fields in columns
 *
 * @return gdf_error GDF_SUCCESS upon completion
 *---------------------------------------------------------------------------**/
gdf_error launch_dataConvertColumns(raw_csv_t *raw_csv, void **gdf,
                                    gdf_valid_type **valid, gdf_dtype *d_dtypes,
                                    gdf_size_type *num_valid) {
  int blockSize;    // suggested thread count to use
  int minGridSize;  // minimum block count required
  CUDA_TRY(cudaOccupancyMaxPotentialBlockSize(&minGridSize, &blockSize,
                                              convertCsvToGdf));

  // Calculate actual block count to use based on records count
  int gridSize = (raw_csv->num_records + blockSize - 1) / blockSize;

  convertCsvToGdf <<< gridSize, blockSize >>> (
      raw_csv->data, raw_csv->opts, raw_csv->num_records,
      raw_csv->num_actual_cols, raw_csv->d_parseCol, raw_csv->recStart,
      d_dtypes, gdf, valid, num_valid);

  CUDA_TRY(cudaGetLastError());
  return GDF_SUCCESS;
}

/**---------------------------------------------------------------------------*
 * @brief Functor for converting CSV data to cuDF data type value.
 *---------------------------------------------------------------------------**/
struct ConvertFunctor {
  /**---------------------------------------------------------------------------*
   * @brief Template specialization for operator() for types whose values can be
   * convertible to a 0 or 1 to represent false/true. The converting is done by
   * checking against the default and user-specified true/false values list.
   *
   * It is handled here rather than within convertStrToValue() as that function
   * is used by other types (ex. timestamp) that aren't 'booleable'.
   *---------------------------------------------------------------------------**/
  template <typename T,
            typename std::enable_if_t<std::is_integral<T>::value> * = nullptr>
  __host__ __device__ __forceinline__ void operator()(
      const char *csvData, void *gdfColumnData, long rowIndex, long start,
      long end, const ParseOptions &opts) {
    T &value{static_cast<T *>(gdfColumnData)[rowIndex]};

    // Check for user-specified true/false values first, where the output is
    // replaced with 1/0 respectively
    const size_t field_len = end - start + 1;
    if (serializedTrieContains(opts.trueValuesTrie, csvData + start, field_len)) {
      value = 1;
    } else if (serializedTrieContains(opts.falseValuesTrie, csvData + start, field_len)) {
      value = 0;
    } else {
      value = convertStrToValue<T>(csvData, start, end, opts);
    }
  }

  /**---------------------------------------------------------------------------*
   * @brief Default template operator() dispatch specialization all data types
   * (including wrapper types) that is not covered by above.
   *---------------------------------------------------------------------------**/
  template <typename T,
            typename std::enable_if_t<!std::is_integral<T>::value> * = nullptr>
  __host__ __device__ __forceinline__ void operator()(
      const char *csvData, void *gdfColumnData, long rowIndex, long start,
      long end, const ParseOptions &opts) {
    T &value{static_cast<T *>(gdfColumnData)[rowIndex]};
    value = convertStrToValue<T>(csvData, start, end, opts);
  }
};

/**---------------------------------------------------------------------------*
 * @brief CUDA kernel iterates over the data until the end of the current field
 * 
 * Also iterates over (one or more) delimiter characters after the field.
 *
 * @param[in] raw_csv The entire CSV data to read
 * @param[in] opts A set of parsing options
 * @param[in] pos Offset to start the seeking from 
 * @param[in] stop Offset of the end of the row
 *
 * @return long position of the last character in the field, including the 
 *  delimiter(s) folloing the field data
 *---------------------------------------------------------------------------**/
__device__ 
long seekFieldEnd(const char *raw_csv, const ParseOptions opts, long pos, long stop) {
	bool quotation	= false;
	while(true){
		// Use simple logic to ignore control chars between any quote seq
		// Handles nominal cases including doublequotes within quotes, but
		// may not output exact failures as PANDAS for malformed fields
		if(raw_csv[pos] == opts.quotechar){
			quotation = !quotation;
		}
		else if(quotation==false){
			if(raw_csv[pos] == opts.delimiter){
				while (opts.multi_delimiter &&
					   pos < stop &&
					   raw_csv[pos + 1] == opts.delimiter) {
					++pos;
				}
				break;
			}
			else if(raw_csv[pos] == opts.terminator){
				break;
			}
			else if(raw_csv[pos] == '\r' && ((pos+1) < stop && raw_csv[pos+1] == '\n')){
				stop--;
				break;
			}
		}
		if(pos>=stop)
			break;
		pos++;
	}
	return pos;
}

/**---------------------------------------------------------------------------*
 * @brief CUDA kernel that parses and converts CSV data into cuDF column data.
 * 
 * Data is processed one record at a time
 *
 * @param[in] raw_csv The entire CSV data to read
 * @param[in] opts A set of parsing options
 * @param[in] num_records The number of lines/rows of CSV data
 * @param[in] num_columns The number of columns of CSV data
 * @param[in] parseCol Whether to parse or skip a column
 * @param[in] recStart The start the CSV data of interest
 * @param[in] dtype The data type of the column
 * @param[out] gdf_data The output column data
 * @param[out] valid The bitmaps indicating whether column fields are valid
 * @param[out] num_valid The numbers of valid fields in columns
 *
 * @return gdf_error GDF_SUCCESS upon completion
 *---------------------------------------------------------------------------**/
__global__ void convertCsvToGdf(char *raw_csv, const ParseOptions opts,
                                gdf_size_type num_records, int num_columns,
                                bool *parseCol, uint64_t *recStart,
                                gdf_dtype *dtype, void **gdf_data,
                                gdf_valid_type **valid,
                                gdf_size_type *num_valid)
{
	// thread IDs range per block, so also need the block id
	long	rec_id  = threadIdx.x + (blockDim.x * blockIdx.x);		// this is entry into the field array - tid is an elements within the num_entries array

	// we can have more threads than data, make sure we are not past the end of the data
	if ( rec_id >= num_records)
		return;

	long start 		= recStart[rec_id];
	long stop 		= recStart[rec_id + 1];

	long pos 		= start;
	int  col 		= 0;
	int  actual_col = 0;

	while(col<num_columns){

		if(start>stop)
			break;

		pos = seekFieldEnd(raw_csv, opts, pos, stop);

		if(parseCol[col]==true){

			// check if the entire field is a NaN string - consistent with pandas
			const bool is_na = serializedTrieContains(opts.naValuesTrie, raw_csv + start, pos - start);

			// Modify start & end to ignore whitespace and quotechars
			long tempPos=pos-1;
			if(!is_na && dtype[actual_col] != gdf_dtype::GDF_CATEGORY && dtype[actual_col] != gdf_dtype::GDF_STRING){
				adjustForWhitespaceAndQuotes(raw_csv, &start, &tempPos, opts.quotechar);
			}

			if(!is_na && start<=(tempPos)) { // Empty fields are not legal values

				// Type dispatcher does not handle GDF_STRINGS
				if (dtype[actual_col] == gdf_dtype::GDF_STRING) {
					long end = pos;
					if(opts.keepquotes==false){
						if((raw_csv[start] == opts.quotechar) && (raw_csv[end-1] == opts.quotechar)){
							start++;
							end--;
						}
					}
					auto str_list = static_cast<string_pair*>(gdf_data[actual_col]);
					str_list[rec_id].first = raw_csv + start;
					str_list[rec_id].second = end - start;
				} else {
					cudf::type_dispatcher(
						dtype[actual_col], ConvertFunctor{}, raw_csv,
						gdf_data[actual_col], rec_id, start, tempPos, opts);
				}

				// set the valid bitmap - all bits were set to 0 to start
				long bitmapIdx 	= whichBitmap(rec_id);  	// which bitmap
				long bitIdx		= whichBit(rec_id);		// which bit - over an 8-bit index
				setBit(valid[actual_col]+bitmapIdx, bitIdx);		// This is done with atomics

				atomicAdd(&num_valid[actual_col], 1);
			}
			else if(dtype[actual_col]==gdf_dtype::GDF_STRING){
				auto str_list = static_cast<string_pair*>(gdf_data[actual_col]);
				str_list[rec_id].first = nullptr;
				str_list[rec_id].second = 0;
			}
			actual_col++;
		}
		pos++;
		start=pos;
		col++;

	}
}

/**---------------------------------------------------------------------------*
 * @brief Helper function to setup and launch CSV data type detect CUDA kernel.
 * 
 * @param[in] raw_csv The metadata for the CSV data
 * @param[out] d_columnData The count for each column data type
 *
 * @return gdf_error GDF_SUCCESS upon completion
 *---------------------------------------------------------------------------**/
gdf_error launch_dataTypeDetection(raw_csv_t *raw_csv,
                                   column_data_t *d_columnData) {
  int blockSize;    // suggested thread count to use
  int minGridSize;  // minimum block count required
  CUDA_TRY(cudaOccupancyMaxPotentialBlockSize(&minGridSize, &blockSize,
                                              dataTypeDetection));

  // Calculate actual block count to use based on records count
  int gridSize = (raw_csv->num_records + blockSize - 1) / blockSize;

  dataTypeDetection <<< gridSize, blockSize >>> (
      raw_csv->data, raw_csv->opts, raw_csv->num_records,
      raw_csv->num_actual_cols, raw_csv->d_parseCol, raw_csv->recStart,
      d_columnData);

  CUDA_TRY(cudaGetLastError());
  return GDF_SUCCESS;
}

/**
* @brief Returns true is the input character is a valid digit.
* Supports both decimal and hexadecimal digits (uppercase and lowercase).
*/
__device__ __forceinline__
bool isDigit(char c, bool is_hex){
	if (c >= '0' && c <= '9') return true;
	if (is_hex) {
		if (c >= 'A' && c <= 'F') return true;
		if (c >= 'a' && c <= 'f') return true;
	}
	return false;
}

/**
* @brief Returns true if the counters indicate a potentially valid float.
* False positives are possible because positions are not taken into account.
* For example, field "e.123-" would match the pattern.
*/
__device__ __forceinline__
bool isLikeFloat(long len, long digit_cnt, long decimal_cnt, long dash_cnt, long exponent_cnt) {
	// Can't have more than one exponent and one decimal point
	if (decimal_cnt > 1) return false;
	if (exponent_cnt > 1) return false;
	// Without the exponent or a decimal point, this is an integer, not a float
	if (decimal_cnt == 0 && exponent_cnt == 0) return false;

	// Can only have one '-' per component
	if (dash_cnt > 1 + exponent_cnt) return false;

	// If anything other than these characters is present, it's not a float
	if (digit_cnt + decimal_cnt + dash_cnt + exponent_cnt != len) return false;

	// Needs at least 1 digit, 2 if exponent is present
	if (digit_cnt < 1 + exponent_cnt) return false;

	return true;
}

/**---------------------------------------------------------------------------*
 * @brief CUDA kernel that parses and converts CSV data into cuDF column data.
 *
 * Data is processed in one row/record at a time, so the number of total
 * threads (tid) is equal to the number of rows.
 *
 * @param[in] raw_csv The entire CSV data to read
 * @param[in] opts A set of parsing options
 * @param[in] num_records The number of lines/rows of CSV data
 * @param[in] num_columns The number of columns of CSV data
 * @param[in] parseCol Whether to parse or skip a column
 * @param[in] recStart The start the CSV data of interest
 * @param[out] d_columnData The count for each column data type
 *
 * @returns GDF_SUCCESS upon successful computation
 *---------------------------------------------------------------------------**/
__global__
void dataTypeDetection(char *raw_csv,
                       const ParseOptions opts,
                       gdf_size_type num_records,
                       int num_columns,
                       bool *parseCol,
                       uint64_t *recStart,
                       column_data_t *d_columnData)
{
	// thread IDs range per block, so also need the block id
	long	rec_id  = threadIdx.x + (blockDim.x * blockIdx.x);		// this is entry into the field array - tid is an elements within the num_entries array

	// we can have more threads than data, make sure we are not past the end of the data
	if ( rec_id >= num_records)
		return;

	long start 		= recStart[rec_id];
	long stop 		= recStart[rec_id + 1];

	long pos 		= start;
	int  col 		= 0;
	int  actual_col = 0;

	// Going through all the columns of a given record
	while(col<num_columns){

		if(start>stop)
			break;

		pos = seekFieldEnd(raw_csv, opts, pos, stop);

		// Checking if this is a column that the user wants --- user can filter columns
		if(parseCol[col]==true){

			long tempPos=pos-1;

			// Checking if the record is NULL
			if(start>(tempPos)){
				atomicAdd(& d_columnData[actual_col].countNULL, 1L);
				pos++;
				start=pos;
				col++;
				actual_col++;
				continue;	
			}

			long countNumber=0;
			long countDecimal=0;
			long countSlash=0;
			long countDash=0;
			long countColon=0;
			long countString=0;
			long countExponent=0;

			// Modify start & end to ignore whitespace and quotechars
			// This could possibly result in additional empty fields
			adjustForWhitespaceAndQuotes(raw_csv, &start, &tempPos);

			const long strLen = tempPos - start + 1;

			const bool maybe_hex = ((strLen > 2 && raw_csv[start] == '0' && raw_csv[start + 1] == 'x') ||
				(strLen > 3 && raw_csv[start] == '-' && raw_csv[start + 1] == '0' && raw_csv[start + 2] == 'x'));

			for(long startPos=start; startPos<=tempPos; startPos++){
				if(isDigit(raw_csv[startPos], maybe_hex)){
					countNumber++;
					continue;
				}
				// Looking for unique characters that will help identify column types.
				switch (raw_csv[startPos]){
					case '.':
						countDecimal++;break;
					case '-':
						countDash++; break;
					case '/':
						countSlash++;break;
					case ':':
						countColon++;break;
					case 'e':
					case 'E':
						if (!maybe_hex && startPos > start && startPos < tempPos) 
							countExponent++;break;
					default:
						countString++;
						break;	
				}
			}

			// Integers have to have the length of the string
			long int_req_number_cnt = strLen;
			// Off by one if they start with a minus sign
			if(raw_csv[start]=='-' && strLen > 1){
				--int_req_number_cnt;
			}
			// Off by one if they are a hexadecimal number
			if(maybe_hex) {
				--int_req_number_cnt;
			}

			if(strLen==0){ // Removed spaces ' ' in the pre-processing and thus we can have an empty string.
				atomicAdd(& d_columnData[actual_col].countNULL, 1L);
			}
			else if(countNumber==int_req_number_cnt){
				// Checking to see if we the integer value requires 8,16,32,64 bits.
				// This will allow us to allocate the exact amount of memory.
				const auto value = convertStrToValue<int64_t>(raw_csv, start, tempPos, opts);
				const size_t field_len = tempPos - start + 1;
				if (serializedTrieContains(opts.trueValuesTrie, raw_csv + start, field_len) ||
					serializedTrieContains(opts.falseValuesTrie, raw_csv + start, field_len)){
					atomicAdd(& d_columnData[actual_col].countInt8, 1L);
				}
				else if(value >= (1L<<31)){
					atomicAdd(& d_columnData[actual_col].countInt64, 1L);
				}
				else if(value >= (1L<<15)){
					atomicAdd(& d_columnData[actual_col].countInt32, 1L);
				}
				else if(value >= (1L<<7)){
					atomicAdd(& d_columnData[actual_col].countInt16, 1L);
				}
				else{
					atomicAdd(& d_columnData[actual_col].countInt8, 1L);
				}
			}
			else if(isLikeFloat(strLen, countNumber, countDecimal, countDash, countExponent)){
					atomicAdd(& d_columnData[actual_col].countFloat, 1L);
			}
			// The date-time field cannot have more than 3 strings. As such if an entry has more than 3 string characters, it is not 
			// a data-time field. Also, if a string has multiple decimals, then is not a legit number.
			else if(countString > 3 || countDecimal > 1){
				atomicAdd(& d_columnData[actual_col].countString, 1L);
			}
			else {
				// A date field can have either one or two '-' or '\'. A legal combination will only have one of them.
				// To simplify the process of auto column detection, we are not covering all the date-time formation permutations.
				if((countDash>0 && countDash<=2 && countSlash==0)|| (countDash==0 && countSlash>0 && 	countSlash<=2) ){
					if((countColon<=2)){
						atomicAdd(& d_columnData[actual_col].countDateAndTime, 1L);
					}
					else{
						atomicAdd(& d_columnData[actual_col].countString, 1L);					
					}
				}
				// Default field is string type.
				else{
					atomicAdd(& d_columnData[actual_col].countString, 1L);					
				}
			}
			actual_col++;
		}
		pos++;
		start=pos;
		col++;	

	}
}<|MERGE_RESOLUTION|>--- conflicted
+++ resolved
@@ -764,94 +764,17 @@
 		}
 	}
 
-<<<<<<< HEAD
   // Alloc output; columns' data memory is still expected for empty dataframe
   for (int col = 0, active_col = 0; col < raw_csv->num_actual_cols; ++col) {
     if (raw_csv->h_parseCol[col]) {
-      columns.emplace_back(raw_csv->num_records, raw_csv->dtypes[active_col],
+      // When dtypes are inferred, it contains only active column values
+      auto dtype = raw_csv->dtypes[args->dtype == nullptr ? active_col : col];
+
+      columns.emplace_back(raw_csv->num_records, dtype,
                            gdf_dtype_extra_info{TIME_UNIT_NONE, nullptr},
                            raw_csv->col_names[col]);
       CUDF_EXPECTS(columns.back().allocate() == GDF_SUCCESS, "Cannot allocate columns");
       active_col++;
-=======
-
-	//-----------------------------------------------------------------------------
-	//--- allocate space for the results
-	gdf_column **cols = (gdf_column **)malloc( sizeof(gdf_column *) * raw_csv->num_active_cols);
-
-	void **d_data,**h_data;
-	gdf_valid_type **d_valid,**h_valid;
-    unsigned long long	*d_valid_count;
-	gdf_dtype *d_dtypes,*h_dtypes;
-
-
-
-
-
-	h_dtypes 		= (gdf_dtype*)malloc (	sizeof(gdf_dtype)* (raw_csv->num_active_cols));
-	h_data 			= (void**)malloc (	sizeof(void*)* (raw_csv->num_active_cols));
-	h_valid 		= (gdf_valid_type**)malloc (	sizeof(gdf_valid_type*)* (raw_csv->num_active_cols));
-
-	RMM_TRY( RMM_ALLOC((void**)&d_dtypes, 		(sizeof(gdf_dtype) 			* raw_csv->num_active_cols), 0 ) );
-	RMM_TRY( RMM_ALLOC((void**)&d_data, 		(sizeof(void *)				* raw_csv->num_active_cols), 0 ) );
-	RMM_TRY( RMM_ALLOC((void**)&d_valid, 		(sizeof(gdf_valid_type *)	* raw_csv->num_active_cols), 0 ) );
-	RMM_TRY( RMM_ALLOC((void**)&d_valid_count, 	(sizeof(unsigned long long) * raw_csv->num_active_cols), 0 ) );
-	CUDA_TRY( cudaMemset(d_valid_count,	0, 		(sizeof(unsigned long long)	* raw_csv->num_active_cols)) );
-
-
-	int stringColCount=0;
-	for (int col = 0; col < raw_csv->num_active_cols; col++) {
-		if(raw_csv->dtypes[col]==gdf_dtype::GDF_STRING)
-			stringColCount++;
-	}
-
-	string_pair **h_str_cols = NULL, **d_str_cols = NULL;
-
-	if (stringColCount > 0 ) {
-		h_str_cols = (string_pair**) malloc ((sizeof(string_pair *)	* stringColCount));
-		RMM_TRY( RMM_ALLOC((void**)&d_str_cols, 	(sizeof(string_pair *)		* stringColCount), 0) );
-
-		for (int col = 0; col < stringColCount; col++) {
-			RMM_TRY( RMM_ALLOC((void**)(h_str_cols + col), sizeof(string_pair) * (raw_csv->num_records), 0) );
-		}
-
-		CUDA_TRY(cudaMemcpy(d_str_cols, h_str_cols, sizeof(string_pair *)	* stringColCount, cudaMemcpyHostToDevice));
-	}
-
-	for (int acol = 0,col=-1; acol < raw_csv->num_actual_cols; acol++) {
-		if(raw_csv->h_parseCol[acol]==false)
-			continue;
-		col++;
-
-		gdf_column *gdf = (gdf_column *)malloc(sizeof(gdf_column) * 1);
-
-		gdf->size		= raw_csv->num_records;
-		// dtype when inferred only contain the active columns, if user specified
-		// it contains all actual columns
-		if (args->dtype==NULL) {
-			gdf->dtype	= raw_csv->dtypes[col];
-		} else {
-			gdf->dtype	= raw_csv->dtypes[acol];
-		}
-		gdf->null_count	= 0;						// will be filled in later
-
-		//--- column name
-		std::string str = raw_csv->col_names[acol];
-		int len = str.length() + 1;
-		gdf->col_name = (char *)malloc(sizeof(char) * len);
-		memcpy(gdf->col_name, str.c_str(), len);
-		gdf->col_name[len -1] = '\0';
-
-		error = allocateGdfDataSpace(gdf);
-		if (error != GDF_SUCCESS) {
-			return error;
-		}
-
-		cols[col] 		= gdf;
-		h_dtypes[col] 	= gdf->dtype;
-		h_data[col] 	= gdf->data;
-		h_valid[col] 	= gdf->valid;
->>>>>>> abb9fc81
     }
   }
 
