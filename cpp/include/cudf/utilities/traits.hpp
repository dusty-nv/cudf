--- conflicted
+++ resolved
@@ -254,24 +254,15 @@
 }
 
 /**
-<<<<<<< HEAD
  * @brief Indicates whether the type `T` is a chrono type.
  *
  * @tparam T  The type to verify
  * @return true `T` is a duration or a timestamp type
  * @return false  `T` is neither a duration nor a timestamp type
-=======
- * @brief Indicates whether the type `T` is a cudf chrono type.
- *
- * @tparam T  The type to verify
- * @return true `T` is a chrono type
- * @return false  `T` is not a chrono type
->>>>>>> 3c015d82
  **/
 template <typename T>
 constexpr inline bool is_chrono()
 {
-<<<<<<< HEAD
   return is_duration<T>() || is_timestamp<T>();
 }
 
@@ -296,9 +287,6 @@
 constexpr inline bool is_chrono(data_type type)
 {
   return cudf::type_dispatcher(type, is_chrono_impl{});
-=======
-  return cudf::is_timestamp<T>() || cudf::is_duration<T>();
->>>>>>> 3c015d82
 }
 
 /**
