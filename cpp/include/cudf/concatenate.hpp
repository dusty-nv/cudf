--- conflicted
+++ resolved
@@ -26,15 +26,12 @@
  * @defgroup column_apis Column and Table APIs
  */
 namespace cudf {
-<<<<<<< HEAD
 /**
  * @ingroup column_apis
  * @addtogroup column_concatenate Concatenate
  * APIs to concatenate columns and tables
  * @{
  */
-=======
->>>>>>> 8a6ce93f
 
 /**
  * @brief Concatenates `views[i]`'s bitmask from the bits
@@ -48,11 +45,7 @@
  * the device memory for the new device_buffer
  * @return rmm::device_buffer A `device_buffer` containing the bitmasks of all
  * the column views in the views vector
-<<<<<<< HEAD
  */
-=======
- **/
->>>>>>> 8a6ce93f
 rmm::device_buffer concatenate_masks(
   std::vector<column_view> const& views,
   rmm::mr::device_memory_resource* mr = rmm::mr::get_default_resource());
@@ -68,20 +61,13 @@
  * @param mr Optional The resource to use for all allocations
  * @return Unique pointer to a single table having all the rows from the
  * elements of `columns_to_concat` respectively in the same order.
-<<<<<<< HEAD
  */
-=======
- **/
->>>>>>> 8a6ce93f
 std::unique_ptr<column> concatenate(
   std::vector<column_view> const& columns_to_concat,
   rmm::mr::device_memory_resource* mr = rmm::mr::get_default_resource());
 
 namespace experimental {
-<<<<<<< HEAD
-=======
 
->>>>>>> 8a6ce93f
 /**
  * @brief Columns of `tables_to_concat` are concatenated vertically to return a
  * single table_view
@@ -108,11 +94,7 @@
  * @param mr Optional The resource to use for all allocations
  * @return Unique pointer to a single table having all the rows from the
  * elements of `tables_to_concat` respectively in the same order.
-<<<<<<< HEAD
  */
-=======
- **/
->>>>>>> 8a6ce93f
 std::unique_ptr<table> concatenate(
   std::vector<table_view> const& tables_to_concat,
   rmm::mr::device_memory_resource* mr = rmm::mr::get_default_resource());
