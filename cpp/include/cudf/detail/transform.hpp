--- conflicted
+++ resolved
@@ -55,8 +55,6 @@
   column_view const& input,
   rmm::mr::device_memory_resource* mr = rmm::mr::get_default_resource(),
   cudaStream_t stream                 = 0);
-
-<<<<<<< HEAD
 
 std::shared_ptr<arrow::Table> to_arrow(table_view input,
                                        std::vector<std::string> const& column_names = {},
@@ -149,7 +147,7 @@
     }
 }
 #endif
-=======
+
 /**
  * @copydoc cudf::encode
  *
@@ -159,7 +157,6 @@
   cudf::column_view const& input,
   rmm::mr::device_memory_resource* mr = rmm::mr::get_default_resource(),
   cudaStream_t stream                 = 0);
->>>>>>> 6857a43c
 
 }  // namespace detail
 }  // namespace cudf