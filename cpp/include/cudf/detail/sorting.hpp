/*
 * Copyright (c) 2019-2020, NVIDIA CORPORATION.
 *
 * Licensed under the Apache License, Version 2.0 (the "License");
 * you may not use this file except in compliance with the License.
 * You may obtain a copy of the License at
 *
 *     http://www.apache.org/licenses/LICENSE-2.0
 *
 * Unless required by applicable law or agreed to in writing, software
 * distributed under the License is distributed on an "AS IS" BASIS,
 * WITHOUT WARRANTIES OR CONDITIONS OF ANY KIND, either express or implied.
 * See the License for the specific language governing permissions and
 * limitations under the License.
 */

#pragma once

#include <cudf/types.hpp>

#include <memory>
#include <vector>

namespace cudf {
namespace experimental {
namespace detail {
<<<<<<< HEAD

/**
=======
/**---------------------------------------------------------------------------*
>>>>>>> cfb1f6b6
 * @brief Computes the row indices that would produce `input`  in a
 * lexicographical sorted order.
 *
 * @param input The table to sort
 * @param column_order The desired sort order for each column. Size must be
 * equal to `input.num_columns()` or empty. If empty, all columns will be sorted
 * in ascending order.
 * @param null_precedence The desired order of null compared to other elements
 * for each column.  Size must be equal to `input.num_columns()` or empty.
 * If empty, all columns will be sorted in `null_order::BEFORE`.
 * @param[in] mr Optional, The resource to use for all allocations
 * @param[in] stream Optional CUDA stream on which to execute kernels
 * @return std::unique_ptr<column> A non-nullable column of `size_type` elements
 * containing the permuted row indices of `input` if it were sorted
 **/
std::unique_ptr<column> sorted_order(
  table_view input,
  std::vector<order> const& column_order         = {},
  std::vector<null_order> const& null_precedence = {},
  rmm::mr::device_memory_resource* mr            = rmm::mr::get_default_resource(),
  cudaStream_t stream                            = 0);

/**
 * @brief Computes the row indices that would produce `input` in a stable
 * lexicographical sorted order.
 * The order of equivalent elements is guaranteed to be preserved.
 *
 * @copydetails cudf::experimental::detail::sorted_order
 */
std::unique_ptr<column> stable_sorted_order(
  table_view input,
  std::vector<order> const& column_order         = {},
  std::vector<null_order> const& null_precedence = {},
  rmm::mr::device_memory_resource* mr            = rmm::mr::get_default_resource(),
  cudaStream_t stream                            = 0);

/**
 * @copydoc cudf::experimental::sort_by_key
 *
 * @param[in] stream Optional CUDA stream on which to execute kernels
 */
std::unique_ptr<table> sort_by_key(
  table_view const& values,
  table_view const& keys,
  std::vector<order> const& column_order         = {},
  std::vector<null_order> const& null_precedence = {},
  rmm::mr::device_memory_resource* mr            = rmm::mr::get_default_resource(),
  cudaStream_t stream                            = 0);

}  // namespace detail
}  // namespace experimental
}  // namespace cudf<|MERGE_RESOLUTION|>--- conflicted
+++ resolved
@@ -24,12 +24,8 @@
 namespace cudf {
 namespace experimental {
 namespace detail {
-<<<<<<< HEAD
 
 /**
-=======
-/**---------------------------------------------------------------------------*
->>>>>>> cfb1f6b6
  * @brief Computes the row indices that would produce `input`  in a
  * lexicographical sorted order.
  *
@@ -44,7 +40,7 @@
  * @param[in] stream Optional CUDA stream on which to execute kernels
  * @return std::unique_ptr<column> A non-nullable column of `size_type` elements
  * containing the permuted row indices of `input` if it were sorted
- **/
+ */
 std::unique_ptr<column> sorted_order(
   table_view input,
   std::vector<order> const& column_order         = {},
