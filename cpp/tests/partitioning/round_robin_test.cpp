--- conflicted
+++ resolved
@@ -63,12 +63,8 @@
       return static_cast<TypeParam>(row);
   });
 
-<<<<<<< HEAD
-  fixed_width_column_wrapper<TypeParam, int64_t> rrColWrap2(sequence_l, sequence_l + inputRows);
-=======
   cudf::test::fixed_width_column_wrapper<TypeParam, typename decltype(sequence_l)::value_type>
     rrColWrap2(sequence_l, sequence_l + inputRows);
->>>>>>> 049f93c4
 
   cudf::table_view rr_view{{rrColWrap1, rrColWrap2}};
 
@@ -92,24 +88,15 @@
     cudf::test::expect_columns_equal(expected_column_view1, output_column_view1);
 
     if (cudf::type_to_id<TypeParam>() == cudf::type_id::BOOL8) {
-<<<<<<< HEAD
-      fixed_width_column_wrapper<TypeParam, int64_t> expectedDataWrap2(
-        {1, 0, 1, 0, 1, 0, 1, 0, 1, 1, 0, 1, 0});
-=======
       fixed_width_column_wrapper<bool> expectedDataWrap2({1, 0, 1, 0, 1, 0, 1, 0, 1, 1, 0, 1, 0});
->>>>>>> 049f93c4
-      auto expected_column_view2{static_cast<cudf::column_view const&>(expectedDataWrap2)};
-
-      EXPECT_EQ(inputRows, expected_column_view2.size());
-      EXPECT_EQ(inputRows, output_column_view2.size());
-
-      cudf::test::expect_columns_equal(expected_column_view2, output_column_view2);
-    } else {
-<<<<<<< HEAD
-      fixed_width_column_wrapper<TypeParam, int64_t> expectedDataWrap2(
-=======
-      fixed_width_column_wrapper<TypeParam, int32_t> expectedDataWrap2(
->>>>>>> 049f93c4
+      auto expected_column_view2{static_cast<cudf::column_view const&>(expectedDataWrap2)};
+
+      EXPECT_EQ(inputRows, expected_column_view2.size());
+      EXPECT_EQ(inputRows, output_column_view2.size());
+
+      cudf::test::expect_columns_equal(expected_column_view2, output_column_view2);
+    } else {
+      fixed_width_column_wrapper<TypeParam, int32_t> expectedDataWrap2(
         {0, 3, 6, 9, 12, 1, 4, 7, 10, 2, 5, 8, 11});
       auto expected_column_view2{static_cast<cudf::column_view const&>(expectedDataWrap2)};
       cudf::test::expect_columns_equal(expected_column_view2, output_column_view2);
@@ -139,24 +126,15 @@
     cudf::test::expect_columns_equal(expected_column_view1, output_column_view1);
 
     if (cudf::type_to_id<TypeParam>() == cudf::type_id::BOOL8) {
-<<<<<<< HEAD
-      fixed_width_column_wrapper<TypeParam, int64_t> expectedDataWrap2(
-        {1, 0, 1, 0, 1, 0, 1, 0, 1, 0, 1, 0, 1});
-=======
       fixed_width_column_wrapper<bool> expectedDataWrap2({1, 0, 1, 0, 1, 0, 1, 0, 1, 0, 1, 0, 1});
->>>>>>> 049f93c4
-      auto expected_column_view2{static_cast<cudf::column_view const&>(expectedDataWrap2)};
-
-      EXPECT_EQ(inputRows, expected_column_view2.size());
-      EXPECT_EQ(inputRows, output_column_view2.size());
-
-      cudf::test::expect_columns_equal(expected_column_view2, output_column_view2);
-    } else {
-<<<<<<< HEAD
-      fixed_width_column_wrapper<TypeParam, int64_t> expectedDataWrap2(
-=======
-      fixed_width_column_wrapper<TypeParam, int32_t> expectedDataWrap2(
->>>>>>> 049f93c4
+      auto expected_column_view2{static_cast<cudf::column_view const&>(expectedDataWrap2)};
+
+      EXPECT_EQ(inputRows, expected_column_view2.size());
+      EXPECT_EQ(inputRows, output_column_view2.size());
+
+      cudf::test::expect_columns_equal(expected_column_view2, output_column_view2);
+    } else {
+      fixed_width_column_wrapper<TypeParam, int32_t> expectedDataWrap2(
         {2, 5, 8, 11, 0, 3, 6, 9, 12, 1, 4, 7, 10});
       auto expected_column_view2{static_cast<cudf::column_view const&>(expectedDataWrap2)};
       cudf::test::expect_columns_equal(expected_column_view2, output_column_view2);
@@ -186,24 +164,15 @@
     cudf::test::expect_columns_equal(expected_column_view1, output_column_view1);
 
     if (cudf::type_to_id<TypeParam>() == cudf::type_id::BOOL8) {
-<<<<<<< HEAD
-      fixed_width_column_wrapper<TypeParam, int64_t> expectedDataWrap2(
-        {0, 1, 0, 1, 1, 0, 1, 0, 1, 0, 1, 0, 1});
-=======
       fixed_width_column_wrapper<bool> expectedDataWrap2({0, 1, 0, 1, 1, 0, 1, 0, 1, 0, 1, 0, 1});
->>>>>>> 049f93c4
-      auto expected_column_view2{static_cast<cudf::column_view const&>(expectedDataWrap2)};
-
-      EXPECT_EQ(inputRows, expected_column_view2.size());
-      EXPECT_EQ(inputRows, output_column_view2.size());
-
-      cudf::test::expect_columns_equal(expected_column_view2, output_column_view2);
-    } else {
-<<<<<<< HEAD
-      fixed_width_column_wrapper<TypeParam, int64_t> expectedDataWrap2(
-=======
-      fixed_width_column_wrapper<TypeParam, int32_t> expectedDataWrap2(
->>>>>>> 049f93c4
+      auto expected_column_view2{static_cast<cudf::column_view const&>(expectedDataWrap2)};
+
+      EXPECT_EQ(inputRows, expected_column_view2.size());
+      EXPECT_EQ(inputRows, output_column_view2.size());
+
+      cudf::test::expect_columns_equal(expected_column_view2, output_column_view2);
+    } else {
+      fixed_width_column_wrapper<TypeParam, int32_t> expectedDataWrap2(
         {1, 4, 7, 10, 2, 5, 8, 11, 0, 3, 6, 9, 12});
       auto expected_column_view2{static_cast<cudf::column_view const&>(expectedDataWrap2)};
       cudf::test::expect_columns_equal(expected_column_view2, output_column_view2);
@@ -231,12 +200,8 @@
       return static_cast<TypeParam>(row);
   });
 
-<<<<<<< HEAD
-  fixed_width_column_wrapper<TypeParam, int64_t> rrColWrap2(sequence_l, sequence_l + inputRows);
-=======
   cudf::test::fixed_width_column_wrapper<TypeParam, typename decltype(sequence_l)::value_type>
     rrColWrap2(sequence_l, sequence_l + inputRows);
->>>>>>> 049f93c4
 
   cudf::table_view rr_view{{rrColWrap1, rrColWrap2}};
 
@@ -259,24 +224,15 @@
     cudf::test::expect_columns_equal(expected_column_view1, output_column_view1);
 
     if (cudf::type_to_id<TypeParam>() == cudf::type_id::BOOL8) {
-<<<<<<< HEAD
-      fixed_width_column_wrapper<TypeParam, int64_t> expectedDataWrap2(
-        {1, 0, 1, 0, 0, 1, 0, 1, 1, 0, 1});
-=======
       fixed_width_column_wrapper<bool> expectedDataWrap2({1, 0, 1, 0, 0, 1, 0, 1, 1, 0, 1});
->>>>>>> 049f93c4
-      auto expected_column_view2{static_cast<cudf::column_view const&>(expectedDataWrap2)};
-
-      EXPECT_EQ(inputRows, expected_column_view2.size());
-      EXPECT_EQ(inputRows, output_column_view2.size());
-
-      cudf::test::expect_columns_equal(expected_column_view2, output_column_view2);
-    } else {
-<<<<<<< HEAD
-      fixed_width_column_wrapper<TypeParam, int64_t> expectedDataWrap2(
-=======
-      fixed_width_column_wrapper<TypeParam, int32_t> expectedDataWrap2(
->>>>>>> 049f93c4
+      auto expected_column_view2{static_cast<cudf::column_view const&>(expectedDataWrap2)};
+
+      EXPECT_EQ(inputRows, expected_column_view2.size());
+      EXPECT_EQ(inputRows, output_column_view2.size());
+
+      cudf::test::expect_columns_equal(expected_column_view2, output_column_view2);
+    } else {
+      fixed_width_column_wrapper<TypeParam, int32_t> expectedDataWrap2(
         {0, 3, 6, 9, 1, 4, 7, 10, 2, 5, 8});
       auto expected_column_view2{static_cast<cudf::column_view const&>(expectedDataWrap2)};
       cudf::test::expect_columns_equal(expected_column_view2, output_column_view2);
@@ -305,24 +261,15 @@
     cudf::test::expect_columns_equal(expected_column_view1, output_column_view1);
 
     if (cudf::type_to_id<TypeParam>() == cudf::type_id::BOOL8) {
-<<<<<<< HEAD
-      fixed_width_column_wrapper<TypeParam, int64_t> expectedDataWrap2(
-        {1, 0, 1, 1, 0, 1, 0, 0, 1, 0, 1});
-=======
       fixed_width_column_wrapper<bool> expectedDataWrap2({1, 0, 1, 1, 0, 1, 0, 0, 1, 0, 1});
->>>>>>> 049f93c4
-      auto expected_column_view2{static_cast<cudf::column_view const&>(expectedDataWrap2)};
-
-      EXPECT_EQ(inputRows, expected_column_view2.size());
-      EXPECT_EQ(inputRows, output_column_view2.size());
-
-      cudf::test::expect_columns_equal(expected_column_view2, output_column_view2);
-    } else {
-<<<<<<< HEAD
-      fixed_width_column_wrapper<TypeParam, int64_t> expectedDataWrap2(
-=======
-      fixed_width_column_wrapper<TypeParam, int32_t> expectedDataWrap2(
->>>>>>> 049f93c4
+      auto expected_column_view2{static_cast<cudf::column_view const&>(expectedDataWrap2)};
+
+      EXPECT_EQ(inputRows, expected_column_view2.size());
+      EXPECT_EQ(inputRows, output_column_view2.size());
+
+      cudf::test::expect_columns_equal(expected_column_view2, output_column_view2);
+    } else {
+      fixed_width_column_wrapper<TypeParam, int32_t> expectedDataWrap2(
         {2, 5, 8, 0, 3, 6, 9, 1, 4, 7, 10});
       auto expected_column_view2{static_cast<cudf::column_view const&>(expectedDataWrap2)};
       cudf::test::expect_columns_equal(expected_column_view2, output_column_view2);
@@ -351,24 +298,15 @@
     cudf::test::expect_columns_equal(expected_column_view1, output_column_view1);
 
     if (cudf::type_to_id<TypeParam>() == cudf::type_id::BOOL8) {
-<<<<<<< HEAD
-      fixed_width_column_wrapper<TypeParam, int64_t> expectedDataWrap2(
-        {0, 1, 0, 1, 1, 0, 1, 1, 0, 1, 0});
-=======
       fixed_width_column_wrapper<bool> expectedDataWrap2({0, 1, 0, 1, 1, 0, 1, 1, 0, 1, 0});
->>>>>>> 049f93c4
-      auto expected_column_view2{static_cast<cudf::column_view const&>(expectedDataWrap2)};
-
-      EXPECT_EQ(inputRows, expected_column_view2.size());
-      EXPECT_EQ(inputRows, output_column_view2.size());
-
-      cudf::test::expect_columns_equal(expected_column_view2, output_column_view2);
-    } else {
-<<<<<<< HEAD
-      fixed_width_column_wrapper<TypeParam, int64_t> expectedDataWrap2(
-=======
-      fixed_width_column_wrapper<TypeParam, int32_t> expectedDataWrap2(
->>>>>>> 049f93c4
+      auto expected_column_view2{static_cast<cudf::column_view const&>(expectedDataWrap2)};
+
+      EXPECT_EQ(inputRows, expected_column_view2.size());
+      EXPECT_EQ(inputRows, output_column_view2.size());
+
+      cudf::test::expect_columns_equal(expected_column_view2, output_column_view2);
+    } else {
+      fixed_width_column_wrapper<TypeParam, int32_t> expectedDataWrap2(
         {1, 4, 7, 10, 2, 5, 8, 0, 3, 6, 9});
       auto expected_column_view2{static_cast<cudf::column_view const&>(expectedDataWrap2)};
       cudf::test::expect_columns_equal(expected_column_view2, output_column_view2);
@@ -396,12 +334,8 @@
       return static_cast<TypeParam>(row);
   });
 
-<<<<<<< HEAD
-  fixed_width_column_wrapper<TypeParam, int64_t> rrColWrap2(sequence_l, sequence_l + inputRows);
-=======
   cudf::test::fixed_width_column_wrapper<TypeParam, typename decltype(sequence_l)::value_type>
     rrColWrap2(sequence_l, sequence_l + inputRows);
->>>>>>> 049f93c4
 
   cudf::table_view rr_view{{rrColWrap1, rrColWrap2}};
 
@@ -424,24 +358,15 @@
     cudf::test::expect_columns_equal(expected_column_view1, output_column_view1);
 
     if (cudf::type_to_id<TypeParam>() == cudf::type_id::BOOL8) {
-<<<<<<< HEAD
-      fixed_width_column_wrapper<TypeParam, int64_t> expectedDataWrap2(
-        {1, 0, 1, 0, 1, 0, 1, 0, 1, 0, 1});
-=======
       fixed_width_column_wrapper<bool> expectedDataWrap2({1, 0, 1, 0, 1, 0, 1, 0, 1, 0, 1});
->>>>>>> 049f93c4
-      auto expected_column_view2{static_cast<cudf::column_view const&>(expectedDataWrap2)};
-
-      EXPECT_EQ(inputRows, expected_column_view2.size());
-      EXPECT_EQ(inputRows, output_column_view2.size());
-
-      cudf::test::expect_columns_equal(expected_column_view2, output_column_view2);
-    } else {
-<<<<<<< HEAD
-      fixed_width_column_wrapper<TypeParam, int64_t> expectedDataWrap2(
-=======
-      fixed_width_column_wrapper<TypeParam, int32_t> expectedDataWrap2(
->>>>>>> 049f93c4
+      auto expected_column_view2{static_cast<cudf::column_view const&>(expectedDataWrap2)};
+
+      EXPECT_EQ(inputRows, expected_column_view2.size());
+      EXPECT_EQ(inputRows, output_column_view2.size());
+
+      cudf::test::expect_columns_equal(expected_column_view2, output_column_view2);
+    } else {
+      fixed_width_column_wrapper<TypeParam, int32_t> expectedDataWrap2(
         {0, 1, 2, 3, 4, 5, 6, 7, 8, 9, 10});
       auto expected_column_view2{static_cast<cudf::column_view const&>(expectedDataWrap2)};
       cudf::test::expect_columns_equal(expected_column_view2, output_column_view2);
@@ -471,24 +396,15 @@
     cudf::test::expect_columns_equal(expected_column_view1, output_column_view1);
 
     if (cudf::type_to_id<TypeParam>() == cudf::type_id::BOOL8) {
-<<<<<<< HEAD
-      fixed_width_column_wrapper<TypeParam, int64_t> expectedDataWrap2(
-        {0, 1, 0, 1, 0, 1, 1, 0, 1, 0, 1});
-=======
       fixed_width_column_wrapper<bool> expectedDataWrap2({0, 1, 0, 1, 0, 1, 1, 0, 1, 0, 1});
->>>>>>> 049f93c4
-      auto expected_column_view2{static_cast<cudf::column_view const&>(expectedDataWrap2)};
-
-      EXPECT_EQ(inputRows, expected_column_view2.size());
-      EXPECT_EQ(inputRows, output_column_view2.size());
-
-      cudf::test::expect_columns_equal(expected_column_view2, output_column_view2);
-    } else {
-<<<<<<< HEAD
-      fixed_width_column_wrapper<TypeParam, int64_t> expectedDataWrap2(
-=======
-      fixed_width_column_wrapper<TypeParam, int32_t> expectedDataWrap2(
->>>>>>> 049f93c4
+      auto expected_column_view2{static_cast<cudf::column_view const&>(expectedDataWrap2)};
+
+      EXPECT_EQ(inputRows, expected_column_view2.size());
+      EXPECT_EQ(inputRows, output_column_view2.size());
+
+      cudf::test::expect_columns_equal(expected_column_view2, output_column_view2);
+    } else {
+      fixed_width_column_wrapper<TypeParam, int32_t> expectedDataWrap2(
         {5, 6, 7, 8, 9, 10, 0, 1, 2, 3, 4});
       auto expected_column_view2{static_cast<cudf::column_view const&>(expectedDataWrap2)};
       cudf::test::expect_columns_equal(expected_column_view2, output_column_view2);
@@ -518,24 +434,15 @@
     cudf::test::expect_columns_equal(expected_column_view1, output_column_view1);
 
     if (cudf::type_to_id<TypeParam>() == cudf::type_id::BOOL8) {
-<<<<<<< HEAD
-      fixed_width_column_wrapper<TypeParam, int64_t> expectedDataWrap2(
-        {0, 1, 0, 1, 0, 1, 0, 1, 0, 1, 1});
-=======
       fixed_width_column_wrapper<bool> expectedDataWrap2({0, 1, 0, 1, 0, 1, 0, 1, 0, 1, 1});
->>>>>>> 049f93c4
-      auto expected_column_view2{static_cast<cudf::column_view const&>(expectedDataWrap2)};
-
-      EXPECT_EQ(inputRows, expected_column_view2.size());
-      EXPECT_EQ(inputRows, output_column_view2.size());
-
-      cudf::test::expect_columns_equal(expected_column_view2, output_column_view2);
-    } else {
-<<<<<<< HEAD
-      fixed_width_column_wrapper<TypeParam, int64_t> expectedDataWrap2(
-=======
-      fixed_width_column_wrapper<TypeParam, int32_t> expectedDataWrap2(
->>>>>>> 049f93c4
+      auto expected_column_view2{static_cast<cudf::column_view const&>(expectedDataWrap2)};
+
+      EXPECT_EQ(inputRows, expected_column_view2.size());
+      EXPECT_EQ(inputRows, output_column_view2.size());
+
+      cudf::test::expect_columns_equal(expected_column_view2, output_column_view2);
+    } else {
+      fixed_width_column_wrapper<TypeParam, int32_t> expectedDataWrap2(
         {1, 2, 3, 4, 5, 6, 7, 8, 9, 10, 0});
       auto expected_column_view2{static_cast<cudf::column_view const&>(expectedDataWrap2)};
       cudf::test::expect_columns_equal(expected_column_view2, output_column_view2);
@@ -564,12 +471,8 @@
       return static_cast<TypeParam>(row);
   });
 
-<<<<<<< HEAD
-  fixed_width_column_wrapper<TypeParam, int64_t> rrColWrap2(sequence_l, sequence_l + inputRows);
-=======
   cudf::test::fixed_width_column_wrapper<TypeParam, typename decltype(sequence_l)::value_type>
     rrColWrap2(sequence_l, sequence_l + inputRows);
->>>>>>> 049f93c4
 
   cudf::table_view rr_view{{rrColWrap1, rrColWrap2}};
 
@@ -592,24 +495,15 @@
     cudf::test::expect_columns_equal(expected_column_view1, output_column_view1);
 
     if (cudf::type_to_id<TypeParam>() == cudf::type_id::BOOL8) {
-<<<<<<< HEAD
-      fixed_width_column_wrapper<TypeParam, int64_t> expectedDataWrap2(
-        {0, 1, 1, 0, 1, 0, 1, 0, 1, 0, 1});
-=======
       fixed_width_column_wrapper<bool> expectedDataWrap2({0, 1, 1, 0, 1, 0, 1, 0, 1, 0, 1});
->>>>>>> 049f93c4
-      auto expected_column_view2{static_cast<cudf::column_view const&>(expectedDataWrap2)};
-
-      EXPECT_EQ(inputRows, expected_column_view2.size());
-      EXPECT_EQ(inputRows, output_column_view2.size());
-
-      cudf::test::expect_columns_equal(expected_column_view2, output_column_view2);
-    } else {
-<<<<<<< HEAD
-      fixed_width_column_wrapper<TypeParam, int64_t> expectedDataWrap2(
-=======
-      fixed_width_column_wrapper<TypeParam, int32_t> expectedDataWrap2(
->>>>>>> 049f93c4
+      auto expected_column_view2{static_cast<cudf::column_view const&>(expectedDataWrap2)};
+
+      EXPECT_EQ(inputRows, expected_column_view2.size());
+      EXPECT_EQ(inputRows, output_column_view2.size());
+
+      cudf::test::expect_columns_equal(expected_column_view2, output_column_view2);
+    } else {
+      fixed_width_column_wrapper<TypeParam, int32_t> expectedDataWrap2(
         {9, 10, 0, 1, 2, 3, 4, 5, 6, 7, 8});
       auto expected_column_view2{static_cast<cudf::column_view const&>(expectedDataWrap2)};
       cudf::test::expect_columns_equal(expected_column_view2, output_column_view2);
@@ -646,12 +540,8 @@
       return static_cast<TypeParam>(row);
   });
 
-<<<<<<< HEAD
-  fixed_width_column_wrapper<TypeParam, int64_t> rrColWrap2(sequence_l, sequence_l + inputRows);
-=======
   cudf::test::fixed_width_column_wrapper<TypeParam, typename decltype(sequence_l)::value_type>
     rrColWrap2(sequence_l, sequence_l + inputRows);
->>>>>>> 049f93c4
 
   cudf::table_view rr_view{{rrColWrap1, rrColWrap2}};
 
@@ -683,11 +573,7 @@
     cudf::test::expect_columns_equal(expected_column_view1, output_column_view1);
 
     if (cudf::type_to_id<TypeParam>() == cudf::type_id::BOOL8) {
-<<<<<<< HEAD
-      fixed_width_column_wrapper<TypeParam, int64_t> expectedDataWrap2(
-=======
       fixed_width_column_wrapper<bool> expectedDataWrap2(
->>>>>>> 049f93c4
         {1, 0, 1, 0, 1, 0, 1, 0, 1, 0, 1, 0, 1, 0, 1, 0, 1, 0, 1, 0, 1});
       auto expected_column_view2{static_cast<cudf::column_view const&>(expectedDataWrap2)};
 
@@ -696,11 +582,7 @@
 
       cudf::test::expect_columns_equal(expected_column_view2, output_column_view2);
     } else {
-<<<<<<< HEAD
-      fixed_width_column_wrapper<TypeParam, int64_t> expectedDataWrap2(
-=======
-      fixed_width_column_wrapper<TypeParam, int32_t> expectedDataWrap2(
->>>>>>> 049f93c4
+      fixed_width_column_wrapper<TypeParam, int32_t> expectedDataWrap2(
         {0, 3, 6, 9, 12, 15, 18, 1, 4, 7, 10, 13, 16, 19, 2, 5, 8, 11, 14, 17, 20});
       auto expected_column_view2{static_cast<cudf::column_view const&>(expectedDataWrap2)};
       cudf::test::expect_columns_equal(expected_column_view2, output_column_view2);
@@ -738,11 +620,7 @@
     cudf::test::expect_columns_equal(expected_column_view1, output_column_view1);
 
     if (cudf::type_to_id<TypeParam>() == cudf::type_id::BOOL8) {
-<<<<<<< HEAD
-      fixed_width_column_wrapper<TypeParam, int64_t> expectedDataWrap2(
-=======
       fixed_width_column_wrapper<bool> expectedDataWrap2(
->>>>>>> 049f93c4
         {1, 0, 1, 0, 1, 0, 1, 1, 0, 1, 0, 1, 0, 1, 0, 1, 0, 1, 0, 1, 0});
       auto expected_column_view2{static_cast<cudf::column_view const&>(expectedDataWrap2)};
 
@@ -751,11 +629,7 @@
 
       cudf::test::expect_columns_equal(expected_column_view2, output_column_view2);
     } else {
-<<<<<<< HEAD
-      fixed_width_column_wrapper<TypeParam, int64_t> expectedDataWrap2(
-=======
-      fixed_width_column_wrapper<TypeParam, int32_t> expectedDataWrap2(
->>>>>>> 049f93c4
+      fixed_width_column_wrapper<TypeParam, int32_t> expectedDataWrap2(
         {2, 5, 8, 11, 14, 17, 20, 0, 3, 6, 9, 12, 15, 18, 1, 4, 7, 10, 13, 16, 19});
       auto expected_column_view2{static_cast<cudf::column_view const&>(expectedDataWrap2)};
       cudf::test::expect_columns_equal(expected_column_view2, output_column_view2);
@@ -783,12 +657,8 @@
       return static_cast<TypeParam>(row);
   });
 
-<<<<<<< HEAD
-  fixed_width_column_wrapper<TypeParam, int64_t> rrColWrap2(sequence_l, sequence_l + inputRows);
-=======
   cudf::test::fixed_width_column_wrapper<TypeParam, typename decltype(sequence_l)::value_type>
     rrColWrap2(sequence_l, sequence_l + inputRows);
->>>>>>> 049f93c4
 
   cudf::table_view rr_view{{rrColWrap1, rrColWrap2}};
 
@@ -809,12 +679,7 @@
   cudf::test::expect_columns_equal(expected_column_view1, output_column_view1);
 
   if (cudf::type_to_id<TypeParam>() == cudf::type_id::BOOL8) {
-<<<<<<< HEAD
-    fixed_width_column_wrapper<TypeParam, int64_t> expectedDataWrap2(
-      {1, 0, 1, 0, 1, 0, 1, 0, 1, 0, 1});
-=======
     fixed_width_column_wrapper<bool> expectedDataWrap2({1, 0, 1, 0, 1, 0, 1, 0, 1, 0, 1});
->>>>>>> 049f93c4
     auto expected_column_view2{static_cast<cudf::column_view const&>(expectedDataWrap2)};
 
     EXPECT_EQ(inputRows, expected_column_view2.size());
@@ -822,11 +687,7 @@
 
     cudf::test::expect_columns_equal(expected_column_view2, output_column_view2);
   } else {
-<<<<<<< HEAD
-    fixed_width_column_wrapper<TypeParam, int64_t> expectedDataWrap2(
-=======
     fixed_width_column_wrapper<TypeParam, int32_t> expectedDataWrap2(
->>>>>>> 049f93c4
       {0, 1, 2, 3, 4, 5, 6, 7, 8, 9, 10});
     auto expected_column_view2{static_cast<cudf::column_view const&>(expectedDataWrap2)};
     cudf::test::expect_columns_equal(expected_column_view2, output_column_view2);
@@ -852,12 +713,8 @@
       return static_cast<TypeParam>(row);
   });
 
-<<<<<<< HEAD
-  fixed_width_column_wrapper<TypeParam, int64_t> rrColWrap2(sequence_l, sequence_l + inputRows);
-=======
   cudf::test::fixed_width_column_wrapper<TypeParam, typename decltype(sequence_l)::value_type>
     rrColWrap2(sequence_l, sequence_l + inputRows);
->>>>>>> 049f93c4
 
   cudf::table_view rr_view{{rrColWrap1, rrColWrap2}};
 
@@ -883,12 +740,8 @@
       return static_cast<TypeParam>(row);
   });
 
-<<<<<<< HEAD
-  fixed_width_column_wrapper<TypeParam, int64_t> rrColWrap2(sequence_l, sequence_l + inputRows);
-=======
   cudf::test::fixed_width_column_wrapper<TypeParam, typename decltype(sequence_l)::value_type>
     rrColWrap2(sequence_l, sequence_l + inputRows);
->>>>>>> 049f93c4
 
   cudf::table_view rr_view{{rrColWrap1, rrColWrap2}};
 
