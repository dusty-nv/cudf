--- conflicted
+++ resolved
@@ -42,17 +42,13 @@
 class GatherTestList : public cudf::test::BaseFixture {
 };
 
-<<<<<<< HEAD
 // to disambiguate between {} == 0 and {} == List{0}
 // Also, see note about compiler issues when declaring nested
 // empty lists in lists_column_wrapper documentation
 template <typename T>
 using LCW = cudf::test::lists_column_wrapper<T, int32_t>;
 
-TYPED_TEST(GatherTestList, Gather)
-=======
 TYPED_TEST(GatherTestListTyped, Gather)
->>>>>>> 79280864
 {
   using T = TypeParam;
 
@@ -75,13 +71,13 @@
 
   // List<T>
   {
-    cudf::test::lists_column_wrapper<T> list{{1, 2, 3, 4}, {5}, {6, 7}, {8, 9, 10}};
+    LCW<T> list{{1, 2, 3, 4}, {5}, {6, 7}, {8, 9, 10}};
     cudf::test::fixed_width_column_wrapper<int> gather_map{};
 
     cudf::table_view source_table({list});
     auto results = cudf::gather(source_table, gather_map);
 
-    cudf::test::lists_column_wrapper<T> expected;
+    LCW<T> expected;
 
     cudf::test::expect_columns_equal(results->view().column(0), expected);
   }
@@ -168,65 +164,7 @@
   }
 }
 
-<<<<<<< HEAD
-TYPED_TEST(GatherTestList, GatherNestedForceRecycle)
-{
-  using T = TypeParam;
-
-  // these cases force the temporary memory-recycling behavior internal
-  // to the gather() recursion
-
-  // recycled on both levels
-  // List<List<List<T>>>
-  {
-    LCW<T> list{{{LCW<T>{2}}}, {{LCW<T>{3}}}, {{LCW<T>{5}}}, {{LCW<T>{6}}}, {{LCW<T>{7}}}};
-
-    cudf::test::fixed_width_column_wrapper<int> gather_map{0, 1, 2};
-
-    cudf::table_view source_table({list});
-    auto results = cudf::gather(source_table, gather_map);
-
-    LCW<T> expected{{{LCW<T>{2}}}, {{LCW<T>{3}}}, {{LCW<T>{5}}}};
-
-    cudf::test::expect_columns_equal(results->view().column(0), expected);
-  }
-
-  // recycled on first level but not second
-  // List<List<List<T>>>
-  {
-    LCW<T> list{
-      {{LCW<T>{2}}}, {{LCW<T>{3}, LCW<T>{4}}}, {{LCW<T>{5}}}, {{LCW<T>{6}}}, {{LCW<T>{7}}}};
-
-    cudf::test::fixed_width_column_wrapper<int> gather_map{0, 1, 2};
-
-    cudf::table_view source_table({list});
-    auto results = cudf::gather(source_table, gather_map);
-
-    LCW<T> expected{{{LCW<T>{2}}}, {{LCW<T>{3}, LCW<T>{4}}}, {{LCW<T>{5}}}};
-
-    cudf::test::expect_columns_equal(results->view().column(0), expected);
-  }
-
-  // recycled on both levels
-  // List<List<List<T>>>
-  {
-    LCW<T> list{{{LCW<T>{2}}}, {{LCW<T>{}}}, {{LCW<T>{5}}}, {{LCW<T>{6}}}, {{LCW<T>{7}}}};
-
-    cudf::test::fixed_width_column_wrapper<int> gather_map{0, 1, 2};
-
-    cudf::table_view source_table({list});
-    auto results = cudf::gather(source_table, gather_map);
-
-    LCW<T> expected{{{LCW<T>{2}}}, {{LCW<T>{}}}, {{LCW<T>{5}}}};
-
-    cudf::test::expect_columns_equal(results->view().column(0), expected);
-  }
-}
-
-TYPED_TEST(GatherTestList, GatherOutOfOrder)
-=======
 TYPED_TEST(GatherTestListTyped, GatherOutOfOrder)
->>>>>>> 79280864
 {
   using T = TypeParam;
 
@@ -331,17 +269,11 @@
                                         cudf::detail::negative_index_policy::NOT_ALLOWED);
 
     std::vector<int32_t> expected_validity{1, 0, 0, 1};
-<<<<<<< HEAD
     LCW<T> expected{{{{2, 3}, {4, 5}},
                      {LCW<T>{}},
                      {LCW<T>{}},
                      {{15, 16}, {17, 18}, {17, 18}, {17, 18}, {17, 18}}},
                     expected_validity.begin()};
-=======
-    cudf::test::lists_column_wrapper<T> expected{
-      {{{2, 3}, {4, 5}}, LCW{}, LCW{}, {{15, 16}, {17, 18}, {17, 18}, {17, 18}, {17, 18}}},
-      expected_validity.begin()};
->>>>>>> 79280864
 
     cudf::test::expect_columns_equal(results->view().column(0), expected);
   }
