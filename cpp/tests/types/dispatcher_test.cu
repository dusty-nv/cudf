--- conflicted
+++ resolved
@@ -22,23 +22,15 @@
 #endif
 
 #include <cudf.h>
-<<<<<<< HEAD
-#include <thrust/device_vector.h>
-#include <cstdint>
-=======
 
->>>>>>> d45e8510
 #include <utilities/type_dispatcher.hpp>
 #include "gtest/gtest.h"
 #include "tests/utilities/cudf_test_fixtures.h"
 #include "utilities/tuple_for_each.hpp"
-<<<<<<< HEAD
-=======
 
 #include <thrust/device_vector.h>
 #include <cstdint>
 
->>>>>>> d45e8510
 
 /**
  * @file dispatcher_test.cu
@@ -51,11 +43,7 @@
    *
    * This tuple *must* list every type supported by the type_dispatcher.
    *
-<<<<<<< HEAD
-   * Furthemore, type_to_gdf_dtype must have a specialization for each of these
-=======
    * Furthemore, gdf_dtype_of must have a specialization for each of these
->>>>>>> d45e8510
    * types that maps to the corresponding gdf_dtype.
    *
    *---------------------------------------------------------------------------**/
@@ -105,18 +93,6 @@
   }
 };
 }  // namespace
-<<<<<<< HEAD
-
-// Ensure that the type_to_gdf_dtype trait maps to the correct gdf_dtype
-TEST_F(DispatcherTest, TraitsTest) {
-  cudf::detail::for_each(supported_types, [](auto type_dummy) {
-    using T = decltype(type_dummy);
-    EXPECT_TRUE(cudf::type_dispatcher(cudf::type_to_gdf_dtype<T>::value,
-                                      type_tester<T>{}));
-  });
-}
-
-=======
 
 // Ensure that the type_to_gdf_dtype trait maps to the correct gdf_dtype
 TEST_F(DispatcherTest, TraitsTest) {
@@ -127,16 +103,11 @@
   });
 }
 
->>>>>>> d45e8510
 namespace {
 struct test_functor {
   template <typename T>
   __host__ __device__ bool operator()(gdf_dtype type_id) {
-<<<<<<< HEAD
-    return (type_id == cudf::type_to_gdf_dtype<T>::value);
-=======
     return (type_id == cudf::gdf_dtype_of<T>());
->>>>>>> d45e8510
   }
 };
 
@@ -146,10 +117,7 @@
 }
 }  // namespace
 
-<<<<<<< HEAD
-=======
 // Every supported gdf_dtype should dispatch the correct type
->>>>>>> d45e8510
 TEST_F(DispatcherTest, HostDispatchFunctor) {
   for (auto const& t : this->supported_dtypes) {
     bool result = cudf::type_dispatcher(t, test_functor{}, t);
