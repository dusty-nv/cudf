# Copyright (c) 2019, NVIDIA CORPORATION.

# cython: profile=False
# distutils: language = c++
# cython: embedsignature = True
# cython: language_level = 3

from cudf._lib.cudf cimport *
from cudf._lib.cudf import *
from cudf._lib.utils cimport *
from cudf._lib.utils import *
from cudf._lib.includes.parquet cimport (
    reader as parquet_reader,
    reader_options as parquet_reader_options,
<<<<<<< HEAD
    compression_type,
    write_parquet_args,
    sink_info,
    table_view,
    table_metadata,
    statistics_freq,
    write_parquet as parquet_writer
=======
>>>>>>> 348aae2a
)
from cudf._libxx.io.functions cimport *
from cudf._libxx.io.types cimport *
from libc.stdlib cimport free
from libcpp.memory cimport unique_ptr, make_unique
from libcpp.string cimport string
from libcpp.map cimport map

import errno
import os
import json
import pandas as pd
import pyarrow as pa

from cudf._libxx.table cimport *


cpdef generate_pandas_metadata(Table table, index):
    col_names = []
    types = []
    index_levels = []
    index_descriptors = []

    # Columns
    for name, col in table._data.items():
        col_names.append(name)
        types.append(col.to_arrow().type)

    # Indexes
    if index is not False:
        for name in table._index.names:
            if isinstance(table._index, cudf.core.multiindex.MultiIndex):
                idx = table.index.get_level_values(name)
            else:
                idx = table.index

            if isinstance(idx, cudf.core.index.RangeIndex):
                descr = {
                    "kind": "range",
                    "name": table.index.name,
                    "start": table.index._start,
                    "stop": table.index._stop,
                    "step": 1,
                }
            else:
                index_arrow = idx.to_arrow()
                descr = name
                types.append(index_arrow.type)
                col_names.append(name)
                index_levels.append(idx)
            index_descriptors.append(descr)

    metadata = pa.pandas_compat.construct_metadata(
        table,
        col_names,
        index_levels,
        index_descriptors,
        index,
        types,
    )

    md = metadata[b'pandas']
    json_str = md.decode("utf-8")
    return json_str

cpdef read_parquet(filepath_or_buffer, columns=None, row_group=None,
                   skip_rows=None, num_rows=None,
                   strings_to_categorical=False, use_pandas_metadata=False):
    """
    Cython function to call into libcudf API, see `read_parquet`.

    See Also
    --------
    cudf.io.parquet.read_parquet
    cudf.io.parquet.to_parquet
    """

    # Setup reader options
    cdef parquet_reader_options options = parquet_reader_options()
    for col in columns or []:
        options.columns.push_back(str(col).encode())
    options.strings_to_categorical = strings_to_categorical
    options.use_pandas_metadata = use_pandas_metadata

    # Create reader from source
    cdef const unsigned char[::1] buffer = view_of_buffer(filepath_or_buffer)
    cdef string filepath
    if buffer is None:
        if not os.path.isfile(filepath_or_buffer):
            raise FileNotFoundError(
                errno.ENOENT, os.strerror(errno.ENOENT), filepath_or_buffer
            )
        filepath = <string>str(filepath_or_buffer).encode()

    cdef unique_ptr[parquet_reader] reader
    with nogil:
        if buffer is None:
            reader = unique_ptr[parquet_reader](
                new parquet_reader(filepath, options)
            )
        else:
            reader = unique_ptr[parquet_reader](
                new parquet_reader(<char*>&buffer[0], buffer.shape[0], options)
            )

    # Read data into columns
    cdef cudf_table c_out_table
    cdef size_type c_skip_rows = skip_rows if skip_rows is not None else 0
    cdef size_type c_num_rows = num_rows if num_rows is not None else -1
    cdef size_type c_row_group = row_group if row_group is not None else -1
    with nogil:
        if c_skip_rows != 0 or c_num_rows != -1:
            c_out_table = reader.get().read_rows(c_skip_rows, c_num_rows)
        elif c_row_group != -1:
            c_out_table = reader.get().read_row_group(c_row_group)
        else:
            c_out_table = reader.get().read_all()

    # Construct dataframe from columns
    df = table_to_dataframe(&c_out_table)

    # Set column to use as row indexes if available
    index_col = reader.get().get_index_column().decode("UTF-8")
    if index_col is not '' and index_col in df.columns:
        df = df.set_index(index_col)
        new_index_name = pa.pandas_compat._backwards_compatible_index_name(
            df.index.name, df.index.name
        )
        df.index.name = new_index_name

    return df

<<<<<<< HEAD
cpdef write_parquet(
=======
cpdef write_parquet_libcudf(
>>>>>>> 348aae2a
        Table table,
        path,
        index=None,
        compression=None,
        statistics="ROWGROUP"):
    """
    Cython function to call into libcudf API, see `write_parquet`.

    See Also
    --------
    cudf.io.parquet.write_parquet
    """

    # Create the write options
    cdef string filepath = <string>str(path).encode()
    cdef sink_info sink = sink_info(filepath)
    cdef unique_ptr[table_metadata] tbl_meta = \
        make_unique[table_metadata]()

    cdef vector[string] column_names
    cdef map[string, string] user_data
    cdef table_view tv = table.data_view()

    if index is not False:
        tv = table.view()
        if isinstance(table._index, cudf.core.multiindex.MultiIndex):
            for idx_name in table._index.names:
                column_names.push_back(str.encode(idx_name))
        else:
            column_names.push_back(str.encode(table._index.name))

    for col_name in table._column_names:
        column_names.push_back(str.encode(col_name))

    pandas_metadata = generate_pandas_metadata(table, index)
    user_data[str.encode("pandas")] = str.encode(pandas_metadata)

    # Set the table_metadata
    tbl_meta.get().column_names = column_names
    tbl_meta.get().user_data = user_data

    cdef compression_type comp_type
    if compression is None:
        comp_type = compression_type.NONE
    elif compression == "snappy":
        comp_type = compression_type.SNAPPY
    else:
        raise ValueError("Unsupported `compression` type")

    cdef statistics_freq stat_freq
    statistics = statistics.upper()
    if statistics == "NONE":
        stat_freq = statistics_freq.STATISTICS_NONE
    elif statistics == "ROWGROUP":
        stat_freq = statistics_freq.STATISTICS_ROWGROUP
    elif statistics == "PAGE":
        stat_freq = statistics_freq.STATISTICS_PAGE
    else:
        raise ValueError("Unsupported `statistics_freq` type")

    cdef write_parquet_args args

    # Perform write
    with nogil:
        args = write_parquet_args(sink,
                                  tv,
                                  tbl_meta.get(),
                                  comp_type,
                                  stat_freq)
<<<<<<< HEAD
        parquet_writer(args)
=======
        write_parquet(args)
>>>>>>> 348aae2a
<|MERGE_RESOLUTION|>--- conflicted
+++ resolved
@@ -12,16 +12,6 @@
 from cudf._lib.includes.parquet cimport (
     reader as parquet_reader,
     reader_options as parquet_reader_options,
-<<<<<<< HEAD
-    compression_type,
-    write_parquet_args,
-    sink_info,
-    table_view,
-    table_metadata,
-    statistics_freq,
-    write_parquet as parquet_writer
-=======
->>>>>>> 348aae2a
 )
 from cudf._libxx.io.functions cimport *
 from cudf._libxx.io.types cimport *
@@ -154,11 +144,7 @@
 
     return df
 
-<<<<<<< HEAD
-cpdef write_parquet(
-=======
 cpdef write_parquet_libcudf(
->>>>>>> 348aae2a
         Table table,
         path,
         index=None,
@@ -228,8 +214,4 @@
                                   tbl_meta.get(),
                                   comp_type,
                                   stat_freq)
-<<<<<<< HEAD
-        parquet_writer(args)
-=======
-        write_parquet(args)
->>>>>>> 348aae2a
+        write_parquet(args)