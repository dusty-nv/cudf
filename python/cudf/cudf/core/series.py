--- conflicted
+++ resolved
@@ -2089,13 +2089,7 @@
         warnings.warn("Use .unique() instead", DeprecationWarning)
         return self.unique()
 
-<<<<<<< HEAD
-    def unique(self, method="sort", sort=True):
-        """Returns unique values of a Series.
-        default='sort' will be changed to 'hash' when implemented.
-=======
     def unique(self):
->>>>>>> c0a9344b
         """
         Returns unique values of this Series.
         """
