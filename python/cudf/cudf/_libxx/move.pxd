--- conflicted
+++ resolved
@@ -11,16 +11,13 @@
 from cudf._libxx.cpp.scalar.scalar cimport scalar
 from cudf._libxx.cpp.column.column cimport column, column_contents
 from cudf._libxx.cpp.table.table cimport table
-<<<<<<< HEAD
 from cudf._libxx.cpp.groupby cimport (
     groups,
     aggregation_request,
     aggregation_result
 )
-=======
 from pyarrow.includes.libarrow cimport CMessageReader
 cimport cudf._libxx.cpp.io.types as cudf_io_types
->>>>>>> 01dd5717
 
 
 # Note: declaring `move()` with `except +` doesn't work.
@@ -60,15 +57,12 @@
         pair[unique_ptr[device_buffer], size_type]
     )
     cdef column_contents move(column_contents)
-<<<<<<< HEAD
     cdef groups move(groups)
     cdef aggregation_request move(aggregation_request)
     cdef aggregation_result move(aggregation_result)
     cdef pair[unique_ptr[table], vector[aggregation_result]] move(
         pair[unique_ptr[table], vector[aggregation_result]]
     )
-=======
     cdef cudf_io_types.source_info move(cudf_io_types.source_info)
     cdef cudf_io_types.table_with_metadata move(
-        cudf_io_types.table_with_metadata)
->>>>>>> 01dd5717
+        cudf_io_types.table_with_metadata)